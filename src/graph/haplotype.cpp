--- conflicted
+++ resolved
@@ -241,13 +241,8 @@
   for (std::size_t i = 0; i < var_stats.size(); ++i)
   {
     // coverage[i] == 0xFFFFu means there is no coverage
-<<<<<<< HEAD
-    if (coverage[i] != 0xFFFFu && coverage[i] != 0xFFFEu)
+    if (coverage[i] != 0xFFFFu)// && coverage[i] != 0xFFFEu)
       var_stats[i].add_mapq(coverage[i], new_mapq);
-=======
-    if (coverage[i] != 0xFFFFu) // && coverage[i] != 0xFFFEu)
-      var_stats[i].add_mapq(new_mapq);
->>>>>>> f733e705
   }
 }
 
