#include <cassert> // assert
#include <sstream> // std::ostringstream
#include <string> // std::string
#include <vector> // std::vector
#include <utility>

#include <boost/log/trivial.hpp>

#include <graphtyper/constants.hpp>
#include <graphtyper/graph/absolute_position.hpp>
#include <graphtyper/graph/graph.hpp>
#include <graphtyper/graph/graph_serialization.hpp>
#include <graphtyper/graph/constructor.hpp>
#include <graphtyper/graph/var_record.hpp>
#include <graphtyper/typer/variant.hpp>
#include <graphtyper/utilities/options.hpp>
#include <graphtyper/utilities/gzstream.hpp>

#include <seqan/basic.h>
#include <seqan/sequence.h>
#include <seqan/seq_io.h>
#include <seqan/vcf_io.h>


namespace gyper
{

std::vector<std::size_t> get_all_pos(std::string const & line, char const delim = '\t');
std::string get_string_at_tab_index(std::string const & line,
                                    std::vector<std::size_t> const & tabs,
                                    int index);

} // namespace gyper

namespace
{


template <typename Tint>
bool
parse_info_int(std::string const check_if_key,
               std::string const & key,
               std::string const & val,
               Tint & parsed_val
               )
{
  if (check_if_key == key)
  {
    std::istringstream is {
      val
    };
    is >> parsed_val;

    if (!is.eof())
    {
      BOOST_LOG_TRIVIAL(error) << "[" << __HERE__ << "] ERROR: Could not parse "
                               << check_if_key
                               << " from the INFO field (val = '"
                               << val
                               << "')";
      std::exit(1);
    }

    return true;
  }

  return false;
}


bool
parse_info_str(std::string const check_if_key,
               std::string const & key,
               std::string const & val,
               std::vector<char> & parsed_val
               )
{
  if (check_if_key == key)
  {
    if (val.size() == 0 || val[0] == '.')
      return true;

    parsed_val.clear();
    parsed_val.reserve(val.size());
    std::copy(val.begin(), val.end(), std::back_inserter(parsed_val));
    return true;
  }

  return false;
}


bool
parse_info_sv_type(std::string const check_if_key,
                   std::string const & key,
                   std::string const & val,
                   gyper::SVTYPE & parsed_val
                   )
{
  using namespace gyper;

  if (key == check_if_key)
  {
    if (val == "DEL")
      parsed_val = DEL;
    else if (val == "DEL:ME:ALU")
      parsed_val = DEL_ALU;
    else if (val == "DUP")
      parsed_val = DUP;
    else if (val == "INV")
      parsed_val = INV;
    else if (val == "INS")
      parsed_val = INS;
    else if (val == "INS:ME:ALU")
      parsed_val = INS_ALU;
    else if (val == "BND")
      parsed_val = BND;
    else
    {
<<<<<<< HEAD
      BOOST_LOG_TRIVIAL(warning) << "[" << __HERE__ << "] Unknown SV type " << val;
=======
      BOOST_LOG_TRIVIAL(warning) << "Unknown SV type " << val;
>>>>>>> 6ebc3c3b
      parsed_val = OTHER;
    }

    return true;
  }

  return false;
}


bool
parse_info_inv_type(std::string const & key, gyper::INVTYPE & parsed_val)
{
  using namespace gyper;

  if (key == "INV3")
  {
    parsed_val = INV3;
    return true;
  }
  else if (key == "INV5")
  {
    parsed_val = INV5;
    return true;
  }

  return false;
}


unsigned
get_chrom_idx(seqan::FaiIndex const & fasta_index, std::string const & chrom)
{
  // Read the FASTA index of the chromosome (since it won't change)
  unsigned chrom_idx = 0;

  if (!seqan::getIdByName(chrom_idx, fasta_index, chrom.c_str()))
  {
    BOOST_LOG_TRIVIAL(error) << "[" << __HERE__ << "] FAI index has no entry for "
                             << "contig/chromosome '" << chrom << "'";

    std::exit(30);
  }

  return chrom_idx;
}


void
append_sv_tag_to_node(std::vector<char> & alt)
{
  std::ostringstream ss;
  ss << "<SV:" << std::setw(7) << std::setfill('0') << gyper::graph.SVs.size() << ">";
  std::string sv_id = ss.str();
  std::move(sv_id.begin(), sv_id.end(), std::back_inserter(alt));
}


void
open_tabix(seqan::Tabix & tabix_file,
           std::string const & tabix_filename,
           gyper::GenomicRegion const & genomic_region
           )
{
  seqan::open(tabix_file, tabix_filename.c_str());
  seqan::String<char> header;
  seqan::getHeader(header, tabix_file);

  std::string region_str = genomic_region.to_string();
  seqan::setRegion(tabix_file, region_str.c_str());
}


void
open_reference_genome(seqan::FaiIndex & fasta_index, std::string const & fasta_filename)
{
  // Read contigs and add them to the graph
  {
    std::ifstream f(fasta_filename + std::string(".fai"));

    if (!f.is_open() || f.eof())
    {
      BOOST_LOG_TRIVIAL(error) << "[" << __HERE__ << "] Failed to open FASTA index '"
                               << fasta_filename << ".fai'";
      std::exit(111);
    }

    for (std::string line; std::getline(f, line);)
    {
      std::istringstream ss {
        line
      };
      gyper::Contig new_contig;
      ss >> new_contig.name;
      ss >> new_contig.length;
      gyper::graph.contigs.push_back(std::move(new_contig));
    }
  }

  // Check if the total length of contigs is too large
  {
    uint64_t sum = 0;

    for (gyper::Contig const & contig : gyper::graph.contigs)
      sum += contig.length;

    if (sum > 0x00000000FFFFFFFFull)
    {
      BOOST_LOG_TRIVIAL(error) << "[" << __HERE__ << "] Graphtyper only supports references "
                               << "with a total length less than 4,294,967,295 (2^32 - 1)\n";
      std::exit(112);
    }
  }

  if (!seqan::open(fasta_index, fasta_filename.c_str()))
  {
    if (!seqan::build(fasta_index, fasta_filename.c_str()))
    {
      BOOST_LOG_TRIVIAL(error) << "[" << __HERE__ << "] FASTA index could not be loaded or built.";
      std::exit(31);
    }
    else if (!seqan::save(fasta_index))
    {
      BOOST_LOG_TRIVIAL(error) << "[" << __HERE__ << "] FASTA index could not be saved to disk.";
      std::exit(32);
    }
  }
}


char
complement(char const c)
{
  switch (c)
  {
  case 'A': return 'T';

  case 'C': return 'G';

  case 'G': return 'C';

  case 'T': return 'A';

  default: return c;
  }
}


void inline
read_reference_seq(std::vector<char> & reference_sequence,
                   seqan::FaiIndex const & fasta_index,
                   unsigned const chrom_idx,
                   uint32_t const begin,
                   uint32_t const length
                   )
{
  seqan::Dna5String ref_seq;

  seqan::readRegion(ref_seq,
                    fasta_index,
                    chrom_idx,
                    begin,
                    begin + length
                    );

  std::move(seqan::begin(ref_seq), seqan::end(ref_seq), std::back_inserter(reference_sequence));
}


void
read_reference_genome(std::vector<char> & reference_sequence,
                      seqan::FaiIndex const & fasta_index,
                      gyper::GenomicRegion const & genomic_region
                      )
{
  unsigned chrom_idx = get_chrom_idx(fasta_index, genomic_region.chr);
  read_reference_seq(reference_sequence,
                     fasta_index,
                     chrom_idx,
                     genomic_region.begin,
                     genomic_region.end - genomic_region.begin
                     );
}


std::vector<char>
read_reference_genome_ends(seqan::FaiIndex const & fasta_index,
                           unsigned const chrom_idx,
                           uint32_t const begin,
                           uint32_t const end,
                           uint32_t const length
                           )
{
  // Read the ends of the reference sequence
  std::vector<char> ref;

  if ((end - begin) > 2 * length)
  {
    read_reference_seq(ref, fasta_index, chrom_idx, begin, length);
    read_reference_seq(ref, fasta_index, chrom_idx, end - length, length);
  }
  else
  {
    read_reference_seq(ref, fasta_index, chrom_idx, begin, end - begin);
  }

  return ref;
}


} // anon namespace


namespace gyper
{

void
add_sv_breakend(SV & sv,
                VarRecord & var,
                seqan::VcfRecord const & vcf_record,
                seqan::FaiIndex const & fasta_index,
                unsigned const chrom_idx,
                uint32_t const EXTRA_SEQUENCE_LENGTH
                )
{
  // Read the first matching reference base
  read_reference_seq(var.ref, fasta_index, chrom_idx, var.pos, 1);

  assert(var.ref.size() > 0);
  std::vector<char> alt(seqan::begin(vcf_record.alt), seqan::end(vcf_record.alt));
  sv.original_alt = alt;

  auto invalid_bnd_alt = [&var, &alt]()
                         {
                           BOOST_LOG_TRIVIAL(error) << "[" << __HERE__ << "] Invalid breakend alt allele: "
                                                    << std::string(begin(alt), end(alt))
                                                    << " at position " << var.pos;
                           std::exit(2);
                         };

  auto parse_chromosome_name = [&](std::vector<char> const & seq, char const c) -> std::string
                               {
                                 auto find_it = std::find(seq.begin(), seq.end(), c);
                                 auto find_colon_it = std::find(find_it + 1, seq.end(), ':');

                                 if (find_colon_it == seq.end())
                                   invalid_bnd_alt();

                                 return std::string(find_it + 1, find_colon_it);
                               };

  auto parse_position = [&](std::vector<char> const & seq, char const c) -> long
                        {
                          auto find_colon_it = std::find(seq.begin() + 1, seq.end(), ':');
                          auto find_end_it = std::find(find_colon_it + 1, seq.end(), c);

                          if (find_end_it == seq.end())
                            invalid_bnd_alt();

                          long pos = 0;
                          std::istringstream ss {
                            std::string(find_colon_it + 1, find_end_it)
                          };
                          ss >> pos;

                          if (!ss.eof())
                            invalid_bnd_alt();

                          return pos;
                        };

  assert(std::count(begin(alt), end(alt), ',') == 0); // Not multi-allelic
  auto find_it = std::find(alt.begin(), alt.end(), '[');
  std::vector<char> bnd;

  if (find_it != alt.end())
  {
    std::string const chrom = parse_chromosome_name(alt, '[');
    auto const chrom_idx_2 = get_chrom_idx(fasta_index, chrom);
    long pos = parse_position(alt, '[');

    if (find_it != alt.begin())
    {
      // Case 1: S SNNN[chr:pos[ => Extending sequence right of chr:pos
      BOOST_LOG_TRIVIAL(debug) << "[" << __HERE__ << "] BND variant case 1 @ " << var.pos + 1;
      bnd = std::vector<char>(var.ref);
      std::copy(alt.begin() + 1, find_it, std::back_inserter(bnd)); // Extra insertion

      // Length to extract from the mate locus
      auto const len = EXTRA_SEQUENCE_LENGTH - bnd.size() + 1;
      read_reference_seq(bnd, fasta_index, chrom_idx_2, pos, len); // Read mate locus
      append_sv_tag_to_node(bnd); // Put SV tag
    }
    else
    {
      // Case 2: S [chr:pos[NNNS => Extending reversed sequence left of chr:pos
      BOOST_LOG_TRIVIAL(debug) << "[" << __HERE__ << "] BND variant case 2 @ " << var.pos + 1;
      append_sv_tag_to_node(bnd);

      auto find2_it = std::find(find_it + 1, alt.end(), '[');

      if (find2_it == alt.end())
        invalid_bnd_alt();

      auto const len = EXTRA_SEQUENCE_LENGTH - std::distance(find2_it, alt.end()) - 1;
      std::vector<char> seq;
      read_reference_seq(seq, fasta_index, chrom_idx_2, pos, len);

      // Complement the sequence
      std::transform(seq.begin(), seq.end(), seq.begin(), complement);

      // Copy the sequence in reverse
      std::copy(seq.rbegin(), seq.rend(), std::back_inserter(bnd));
      std::copy(find2_it + 1, alt.end(), std::back_inserter(bnd));
    }
  }
  else
  {
    find_it = std::find(alt.begin(), alt.end(), ']');

    if (find_it == alt.end())
      invalid_bnd_alt();

    std::string const chrom = parse_chromosome_name(alt, ']');
    auto const chrom_idx_2 = get_chrom_idx(fasta_index, chrom);
    long pos = parse_position(alt, ']');

    if (find_it == alt.begin())
    {
      // Case 3: S ]chr:pos]NNS => Take sequence from chr:pos and extend it to the left of S
      BOOST_LOG_TRIVIAL(debug) << "[" << __HERE__ << "] BND variant case 3 @ " << var.pos + 1;
      append_sv_tag_to_node(bnd);
      auto find2_it = std::find(find_it + 1, alt.end(), ']');

      if (find2_it == alt.end())
        invalid_bnd_alt();

      auto const len = EXTRA_SEQUENCE_LENGTH - std::distance(find2_it, alt.end()) - 1;
      read_reference_seq(bnd, fasta_index, chrom_idx_2, pos - len - 1, len);
      std::copy(find2_it + 1, alt.end(), std::back_inserter(bnd));
    }
    else
    {
      bnd = std::vector<char>(var.ref);
      // Case 4: S SNN]chr:pos] => Take sequence from chr:pos, reverse complement it and extend it
      // to the right of S
      BOOST_LOG_TRIVIAL(debug) << "[" << __HERE__ << "] BND variant case 4 @ " << var.pos + 1;
      std::copy(alt.begin() + 1, find_it, std::back_inserter(bnd)); // Extra insertion
      auto const len = EXTRA_SEQUENCE_LENGTH - bnd.size() + 1;
      std::vector<char> seq;
      read_reference_seq(seq, fasta_index, chrom_idx_2, pos - len - 1, len);

      // Copy the reverse complement
      std::transform(seq.begin(), seq.end(), seq.begin(), complement);
      std::copy(seq.rbegin(), seq.rend(), std::back_inserter(bnd));
      append_sv_tag_to_node(bnd);
    }
  }

  // Append SV tag
  var.alts.push_back(std::move(bnd));

  // Add the SV
  graph.SVs.push_back(std::move(sv));
}


void
add_sv_deletion(SV & sv,
                VarRecord & var,
                seqan::FaiIndex const & fasta_index,
                unsigned const chrom_idx,
                uint32_t const EXTRA_SEQUENCE_LENGTH
                )
{
  // Read the first matching reference base
  read_reference_seq(var.ref, fasta_index, chrom_idx, var.pos, 1);

  // Read the alternative allele
  std::vector<char> alt1(var.ref);

  // If there is any inserted sequence, append it
  if (sv.seq.size() > 0 && sv.seq[0] != '.')
    std::copy(sv.seq.begin(), sv.seq.end(), std::back_inserter(alt1));
  else if (sv.ins_seq.size() > 0 && sv.ins_seq[0] != '.')
    std::copy(sv.ins_seq.begin(), sv.ins_seq.end(), std::back_inserter(alt1));

  // Add breakpoint
  if (alt1.size() < EXTRA_SEQUENCE_LENGTH + 1)
  {
    read_reference_seq(alt1,
                       fasta_index,
                       chrom_idx,
                       var.pos + sv.seq.size() + sv.size + 1,
                       static_cast<unsigned>(EXTRA_SEQUENCE_LENGTH + 1 - alt1.size())
                       );
  }

  // Append SV tag
  append_sv_tag_to_node(alt1);
  var.alts.push_back(std::move(alt1));

  // Add the SV
  sv.model = "BREAKPOINT";
  graph.SVs.push_back(std::move(sv));
}


void
add_sv_insertion(SV & sv,
                 VarRecord & var,
                 seqan::VcfRecord const & vcf_record,
                 seqan::FaiIndex const & fasta_index,
                 unsigned const chrom_idx,
                 uint32_t const EXTRA_SEQUENCE_LENGTH
                 )
{
  assert(seqan::length(vcf_record.ref) >= 1);

  if (static_cast<char>(vcf_record.ref[0]) != 'N')
    var.ref = std::vector<char>(begin(vcf_record.ref), end(vcf_record.ref));
  else
    read_reference_seq(var.ref, fasta_index, chrom_idx, var.pos, 1);

  if (!sv.seq.empty())
  {
    BOOST_LOG_TRIVIAL(debug) << "[" << __HERE__ << "] Insertion sequence given: "
                             << std::string(sv.seq.begin(), sv.seq.end());

    // Read the first matching reference base
    std::vector<char> alt1;

    // Matching padding base, 1st breakpoint
    read_reference_seq(alt1, fasta_index, chrom_idx, var.pos, 1);
    std::vector<char> alt2(alt1); // Matching padding base, 2nd breakpoint

    // If the given SV sequence is more or equal in length as EXTRA_SEQUENCE_LENGTH we extract
    // only sequence at breakpoints
    if (sv.seq.size() >= EXTRA_SEQUENCE_LENGTH)
    {
      std::copy(sv.seq.begin(),
                sv.seq.begin() + EXTRA_SEQUENCE_LENGTH,
                std::back_inserter(alt1)
                );

      append_sv_tag_to_node(alt1);
      sv.related_sv = static_cast<int>(graph.SVs.size()) + 1; // Next SV is related
      sv.model = "BREAKPOINT1";
      graph.SVs.push_back(sv);
      append_sv_tag_to_node(alt2);

      std::copy(sv.seq.end() - EXTRA_SEQUENCE_LENGTH,
                sv.seq.end(),
                std::back_inserter(alt2)
                );

      sv.related_sv = static_cast<int>(graph.SVs.size()) - 1;  // Previous SV is related
      sv.model = "BREAKPOINT2";
      graph.SVs.push_back(std::move(sv));
    }
    else
    {
      // Padding is the length of padding sequence before and after the SV breakpoint
      long padding_length = EXTRA_SEQUENCE_LENGTH - sv.seq.size();
      assert(padding_length > 0);
      std::copy(sv.seq.begin(), sv.seq.end(), std::back_inserter(alt1));

      read_reference_seq(alt1,
                         fasta_index,
                         chrom_idx,
                         var.pos + 1,
                         padding_length
                         );

      append_sv_tag_to_node(alt1);
      sv.related_sv = static_cast<int>(graph.SVs.size()) + 1; // Next SV is related
      sv.model = "BREAKPOINT1";
      graph.SVs.push_back(sv);
      append_sv_tag_to_node(alt2);

      read_reference_seq(alt2,
                         fasta_index,
                         chrom_idx,
                         var.pos - padding_length,
                         padding_length + 1
                         );

      std::copy(sv.seq.begin(), sv.seq.end(), std::back_inserter(alt2));
      sv.related_sv = static_cast<int>(graph.SVs.size()) - 1;  // Previous SV is related
      sv.model = "BREAKPOINT2";
      graph.SVs.push_back(std::move(sv));
    }

    var.alts.push_back(std::move(alt1));  // Add the alternative path 1
    var.alts.push_back(std::move(alt2));  // Add the alternative path 2
  }
  else if (sv.or_start != -1 && sv.or_end != -1)
  {
    /// No insertion sequence given but or_start and or_end define a sequence
    // Read the first matching reference base
    std::vector<char> alt1;

    // Matching padding base, 1st breakpoint
    read_reference_seq(alt1, fasta_index, chrom_idx, var.pos, 1);
    std::vector<char> alt2;

    std::vector<char> ins = read_reference_genome_ends(fasta_index,
                                                       chrom_idx,
                                                       sv.or_start - 1,
                                                       sv.or_end,
                                                       EXTRA_SEQUENCE_LENGTH
                                                       );

    /// Both breakpoints are entirely in the sequence if it is greater or equal to the
    /// EXTRA_SEQUENCE_LENGTH
    if (ins.size() >= EXTRA_SEQUENCE_LENGTH)
    {
      // Read the beginning of the duplicated sequence
      std::copy(ins.begin(), ins.begin() + EXTRA_SEQUENCE_LENGTH, std::back_inserter(alt1));

      append_sv_tag_to_node(alt1);
      sv.related_sv = static_cast<int>(graph.SVs.size()) + 1; // Next SV
      sv.model = "BREAKPOINT1";
      graph.SVs.push_back(sv);
      append_sv_tag_to_node(alt2);

      // Read the end of the duplicated sequence
      std::copy(ins.end() - EXTRA_SEQUENCE_LENGTH, ins.end(), std::back_inserter(alt2));

      sv.related_sv = static_cast<int>(graph.SVs.size()) - 1; // Previous SV
      sv.model = "BREAKPOINT2";
      graph.SVs.push_back(std::move(sv));
    }
    else
    {
      std::size_t padding_size = EXTRA_SEQUENCE_LENGTH - ins.size();

      /// Read the beginning of the duplicated sequence
      std::copy(ins.begin(), ins.end(), std::back_inserter(alt1));
      read_reference_seq(alt1, fasta_index, chrom_idx, var.pos + 1, padding_size);
      append_sv_tag_to_node(alt1);
      sv.related_sv = static_cast<int>(graph.SVs.size()) + 1; // Next SV
      sv.model = "BREAKPOINT1";
      graph.SVs.push_back(sv);

      /// Read the end of the duplicated sequence
      append_sv_tag_to_node(alt2);
      // Make sure we don't read before the chromosome starts!
      padding_size = std::min(padding_size, static_cast<std::size_t>(var.pos));
      read_reference_seq(alt2, fasta_index, chrom_idx, var.pos - padding_size, padding_size);
      std::move(ins.begin(), ins.end(), std::back_inserter(alt2));

      sv.related_sv = static_cast<int>(graph.SVs.size()) - 1; // Previous SV
      sv.model = "BREAKPOINT2";
      graph.SVs.push_back(std::move(sv));
    }

    var.alts.push_back(std::move(alt1)); // Add the alternative path 1
    var.alts.push_back(std::move(alt2)); // Add the alternative path 2
  }
  else if (sv.ins_seq_left.size() > 0 || sv.ins_seq_right.size() > 0)
  {
    BOOST_LOG_TRIVIAL(debug) << "[" << __HERE__ << "] Insertion with incomplete sequence.";
    std::vector<char> left;
    std::vector<char> right;

    if (sv.ins_seq_left.size() > 0)
    {
      auto const len = std::min(static_cast<std::size_t>(EXTRA_SEQUENCE_LENGTH),
                                sv.ins_seq_left.size()
                                );

      std::copy(sv.ins_seq_left.begin(),
                sv.ins_seq_left.begin() + len,
                std::back_inserter(left)
                );
    }

    if (sv.ins_seq_right.size() > 0)
    {
      auto const len = std::min(static_cast<std::size_t>(EXTRA_SEQUENCE_LENGTH),
                                sv.ins_seq_right.size()
                                );

      std::copy(sv.ins_seq_right.begin(),
                sv.ins_seq_right.begin() + len,
                std::back_inserter(right)
                );
    }

    if (left.size() > 1 && right.size() > 0)
    {
      BOOST_LOG_TRIVIAL(debug) << "[" << __HERE__ << "] Both breakpoints defined.";

      {
        // Breakpoint 1
        std::vector<char> alt1(var.ref);
        std::move(begin(left), end(left), std::back_inserter(alt1));
        append_sv_tag_to_node(alt1);
        sv.model = "BREAKPOINT1";
        sv.related_sv = (int)graph.SVs.size() + 1;
        graph.SVs.push_back(sv);
        var.alts.push_back(std::move(alt1));
      }

      {
        // Breakpoint 2
        std::vector<char> alt2;
        append_sv_tag_to_node(alt2);
        std::move(begin(right), end(right), std::back_inserter(alt2));
        sv.model = "BREAKPOINT2";
        sv.related_sv = (int)graph.SVs.size() - 1;
        graph.SVs.push_back(std::move(sv));
        var.alts.push_back(std::move(alt2));
      }
    }
    else if (left.size() > 1)
    {
      BOOST_LOG_TRIVIAL(debug) << "[" << __HERE__ << "] Only breakpoint 1 defined.";
      std::vector<char> alt1(var.ref);
      std::move(begin(left), end(left), std::back_inserter(alt1));
      append_sv_tag_to_node(alt1);
      sv.model = "BREAKPOINT1";
      graph.SVs.push_back(std::move(sv));
      var.alts.push_back(std::move(alt1));
    }
    else if (right.size() > 0)
    {
      BOOST_LOG_TRIVIAL(debug) << "[" << __HERE__ << "] Only breakpoint 2 defined.";
      std::vector<char> alt2;
      append_sv_tag_to_node(alt2);
      std::move(begin(right), end(right), std::back_inserter(alt2));
      sv.model = "BREAKPOINT2";
      graph.SVs.push_back(std::move(sv));
      var.alts.push_back(std::move(alt2));
    }
  }
  else
  {
    BOOST_LOG_TRIVIAL(warning) << "[" << __HERE__ << "] I do not know how to add an insertion"
                               << " at position " << var.pos;
  }
}


/// Adds a SV duplication variant that will later be added to the graph
void
add_sv_duplication(std::vector<VarRecord> & var_records,
                   SV & sv,
                   VarRecord & var,
                   seqan::FaiIndex const & fasta_index,
                   unsigned const chrom_idx,
                   uint32_t const EXTRA_SEQUENCE_LENGTH
                   )
{
  // Read the first matching reference base
  read_reference_seq(var.ref, fasta_index, chrom_idx, var.pos, 1);

  if (sv.or_end == -1)
  {
    if (sv.or_start == -1)
    {
      /// Case 1: Both breakpoints are known and the duplication is tandem
      /// Duplication starts after: beginPos
      /// Duplicated sequence is [beginPos + 1, beginPos + min(SVLEN, 150)]
      BOOST_LOG_TRIVIAL(debug) << "[" << __HERE__ <<
        "] Case 1: Both breakpoints are known and the duplication is tandem.";

      // Read the duplicated sequence
      std::vector<char> dup = read_reference_genome_ends(fasta_index,
                                                         chrom_idx,
                                                         var.pos + 1,
                                                         var.pos + sv.length + 1,
                                                         EXTRA_SEQUENCE_LENGTH
                                                         );

      BOOST_LOG_TRIVIAL(debug) << "[" << __HERE__ << "] Duplicated sequence: " << std::string(
        dup.begin(),
        dup.end());

      VarRecord var2(var); // First breakpoint is at a different location
      // Change the position of the duplication to the end of it (since there is the breakpoint)
      var.pos += sv.length;

      // Re-read the reference base with the new position
      var.ref.clear();
      read_reference_seq(var.ref, fasta_index, chrom_idx, var.pos, 1);
      std::vector<char> dup_begin(var.ref);
      std::copy(sv.ins_seq.begin(), sv.ins_seq.end(), std::back_inserter(dup_begin));
      std::vector<char> dup_end;

      // Both breakpoints are in the duplicated sequence if it is greater or equal to the
      // extra_sequence_length
      if (dup.size() >= EXTRA_SEQUENCE_LENGTH)
      {
        // Read the beginning of the duplicated sequence
        std::copy(dup.begin(), dup.begin() + EXTRA_SEQUENCE_LENGTH, std::back_inserter(dup_begin));

        append_sv_tag_to_node(dup_begin);
        sv.related_sv = static_cast<int>(graph.SVs.size()) + 1; // Next SV
        sv.model = "BREAKPOINT1";
        graph.SVs.push_back(sv);

        /// Read the end of duplication
        append_sv_tag_to_node(dup_end);

        // Read the end of the duplicated sequence
        std::copy(dup.end() - EXTRA_SEQUENCE_LENGTH, dup.end(), std::back_inserter(dup_end));
        std::copy(sv.ins_seq.begin(), sv.ins_seq.end(), std::back_inserter(dup_end));

        sv.related_sv = static_cast<int>(graph.SVs.size()) - 1;  // Previous SV
        sv.model = "BREAKPOINT2";
        graph.SVs.push_back(std::move(sv));
      }
      else
      {
        /// Both breakpoints are known and the duplication is smaller than EXTRA_SEQUENCE_LENGTH
        std::size_t padding_size = EXTRA_SEQUENCE_LENGTH - dup.size();

        /// Read the beginning of the duplicated sequence
        std::copy(dup.begin(), dup.end(), std::back_inserter(dup_begin));
        read_reference_seq(dup_begin, fasta_index, chrom_idx, var.pos + 1, padding_size);
        append_sv_tag_to_node(dup_begin);
        sv.model = "BREAKPOINT1";
        sv.related_sv = static_cast<int>(graph.SVs.size()) + 1; // Next SV
        graph.SVs.push_back(sv);

        /// Read the end of the duplicated sequence
        // Make sure we don't read before the chromosome starts!
        padding_size = std::min(padding_size, static_cast<std::size_t>(var2.pos));
        append_sv_tag_to_node(dup_end);
        read_reference_seq(dup_end,
                           fasta_index,
                           chrom_idx,
                           var2.pos - padding_size + 1,
                           padding_size
                           );

        std::move(dup.begin(), dup.end(), std::back_inserter(dup_end));
        sv.related_sv = static_cast<int>(graph.SVs.size()) - 1;
        sv.model = "BREAKPOINT2";
        graph.SVs.push_back(std::move(sv));
      }

      var.alts.push_back(std::move(dup_begin));
      var2.alts.push_back(std::move(dup_end));
      var_records.push_back(std::move(var2));
    }
    else
    {
      // Case 2: ORSTART given but OREND not. Only one of the breakpoints is known
      // Duplication starts after: beginPos
      // Duplicated sequence is [ORSTART, ORSTART + 150]
      BOOST_LOG_TRIVIAL(debug) << "[" << __HERE__ << "] Case 2: ORSTART="
                               << sv.or_start
                               << " but OREND=N/A. Only one of the breakpoints is known";

      std::vector<char> dup_begin(var.ref);
      std::copy(sv.ins_seq.begin(), sv.ins_seq.end(), std::back_inserter(dup_begin));
      read_reference_seq(dup_begin, fasta_index, chrom_idx, sv.or_start - 1,
                         EXTRA_SEQUENCE_LENGTH);
      append_sv_tag_to_node(dup_begin);
      sv.model = "BREAKPOINT1";
      var.alts.push_back(std::move(dup_begin));
      graph.SVs.push_back(sv);
    }
  }
  else
  {
    assert(sv.or_start == -1); // We should never see duplication with two non-tandem breakpoints

    // Case 3: OREND given but ORSTART not. Only one of the breakpoints is known
    // Duplication starts after: beginPos
    // Duplicated sequence is [OREND - 150, OREND]
    BOOST_LOG_TRIVIAL(debug) << "[" << __HERE__ << "] Case 3: OREND="
                             << sv.or_end
                             << " but ORSTART=N/A. Only one of the breakpoints is known";

    // Do not read before the chromosome starts!
    std::size_t const start_reading_at = std::max(static_cast<std::size_t>(EXTRA_SEQUENCE_LENGTH),
                                                  static_cast<std::size_t>(sv.or_end)
                                                  );

    std::vector<char> dup_begin;
    append_sv_tag_to_node(dup_begin);
    read_reference_seq(dup_begin,
                       fasta_index,
                       chrom_idx,
                       start_reading_at - EXTRA_SEQUENCE_LENGTH,
                       EXTRA_SEQUENCE_LENGTH);

    std::copy(sv.ins_seq.begin(), sv.ins_seq.end(), std::back_inserter(dup_begin));
    var.alts.push_back(std::move(dup_begin));
    sv.model = "BREAKPOINT2";
    graph.SVs.push_back(std::move(sv));
  }
}


/// Adds a SV inversion variant that will later be added to the graph
void
add_sv_inversion(std::vector<VarRecord> & var_records,
                 SV & sv,
                 VarRecord & var,
                 seqan::FaiIndex const & fasta_index,
                 unsigned const chrom_idx,
                 uint32_t const EXTRA_SEQUENCE_LENGTH)
{
  // Read the first matching reference base
  read_reference_seq(var.ref, fasta_index, chrom_idx, var.pos, 1);

  if (sv.inv_type == INV3)
  {
    sv.or_end = sv.end;
  }
  else if (sv.inv_type == INV5)
  {
    sv.or_start = sv.begin;
    sv.begin += sv.size;
    var.pos += sv.size;
    var.ref.clear();
    read_reference_seq(var.ref, fasta_index, chrom_idx, var.pos, 1);
  }

  if (sv.or_end == -1)
  {
    if (sv.or_start == -1)
    {
      /// Case 1: Both breakpoints are known and the duplication is tandem
      /// Inversion starts after: beginPos
      /// Inverted sequence is [beginPos + 1, beginPos + min(SVLEN, 150)]
<<<<<<< HEAD
      BOOST_LOG_TRIVIAL(debug) << "[" << __HERE__ <<
        "] Case 1: Both breakpoints are known and the inversion is "
=======
      BOOST_LOG_TRIVIAL(debug) << "Case 1: Both breakpoints are known and the inversion is "
>>>>>>> 6ebc3c3b
                               << "tandem.";

      // Read the duplicated sequence
      std::vector<char> dup = read_reference_genome_ends(fasta_index,
                                                         chrom_idx,
                                                         var.pos + 1,
                                                         var.pos + sv.length + 1,
                                                         EXTRA_SEQUENCE_LENGTH);

      std::vector<char> inv(dup.rbegin(), dup.rend());
      std::transform(inv.begin(), inv.end(), inv.begin(), complement);

      BOOST_LOG_TRIVIAL(debug) << "[" << __HERE__ << "] Inverted sequence: " << std::string(
        inv.begin(),
        inv.end());

      std::vector<char> inv_begin(var.ref);
      std::copy(sv.ins_seq.begin(), sv.ins_seq.end(), std::back_inserter(inv_begin));

      VarRecord var2(var); // First breakpoint is at a different location
      var2.pos += sv.length;
      var2.ref.clear();
      read_reference_seq(var2.ref, fasta_index, chrom_idx, var2.pos, 1);
      std::vector<char> inv_end;

      // Both breakpoints are in the inverted sequence if it is greater or equal to the
      // extra_sequence_length
      if (inv.size() >= EXTRA_SEQUENCE_LENGTH)
      {
        // Read the beginning of the inverted sequence
        std::copy(inv.begin(), inv.begin() + EXTRA_SEQUENCE_LENGTH, std::back_inserter(inv_begin));

        append_sv_tag_to_node(inv_begin);
        sv.related_sv = static_cast<int>(graph.SVs.size()) + 1;  // Next SV
        sv.model = "BREAKPOINT1";
        graph.SVs.push_back(sv);

        /// Read the end of inversion
        append_sv_tag_to_node(inv_end);

        // Read the end of the inverted sequence
        std::copy(inv.end() - EXTRA_SEQUENCE_LENGTH, inv.end(), std::back_inserter(inv_end));
        std::copy(sv.ins_seq.begin(), sv.ins_seq.end(), std::back_inserter(inv_end));

        sv.related_sv = static_cast<int>(graph.SVs.size()) - 1;  // Previous SV
        sv.model = "BREAKPOINT2";
        graph.SVs.push_back(std::move(sv));
      }
      else
      {
        /// Both breakpoints are known and the duplication is smaller than EXTRA_SEQUENCE_LENGTH
        std::size_t padding_size = EXTRA_SEQUENCE_LENGTH - inv.size();

        /// Read the beginning of the duplicated sequence
        std::copy(inv.begin(), inv.end(), std::back_inserter(inv_begin));
        read_reference_seq(inv_begin, fasta_index, chrom_idx, var.pos + 1, padding_size);
        append_sv_tag_to_node(inv_begin);
        sv.model = "BREAKPOINT1";
        sv.related_sv = static_cast<int>(graph.SVs.size()) + 1; // Next SV
        graph.SVs.push_back(sv);

        /// Read the end of the duplicated sequence
        // Make sure we don't read before the chromosome starts!
        padding_size = std::min(padding_size, static_cast<std::size_t>(var2.pos));
        append_sv_tag_to_node(inv_end);
        read_reference_seq(inv_end,
                           fasta_index,
                           chrom_idx,
                           var2.pos - padding_size + 1,
                           padding_size
                           );

        std::move(inv.begin(), inv.end(), std::back_inserter(inv_end));
        std::copy(sv.ins_seq.begin(), sv.ins_seq.end(), std::back_inserter(inv_end));
        sv.related_sv = static_cast<int>(graph.SVs.size()) - 1;
        sv.model = "BREAKPOINT2";
        graph.SVs.push_back(std::move(sv));
      }

      var.alts.push_back(std::move(inv_begin));
      var2.alts.push_back(std::move(inv_end));
      var_records.push_back(std::move(var2));
    }
    else
    {
      // Case 2: ORSTART given but OREND not. Only one of the breakpoints is known
      // Duplication starts after: beginPos
      // Duplicated sequence is [ORSTART, ORSTART + 150]
      BOOST_LOG_TRIVIAL(debug) << "[" << __HERE__ << "] Case 2: ORSTART="
                               << sv.or_start
                               << " but OREND=N/A. Only one of the breakpoints is known";
      std::vector<char> dup;
      read_reference_seq(dup, fasta_index, chrom_idx, sv.or_start - 1, EXTRA_SEQUENCE_LENGTH);
      std::transform(dup.begin(), dup.end(), dup.begin(), complement);

      std::vector<char> inv;
      append_sv_tag_to_node(inv);
      std::copy(dup.rbegin(), dup.rend(), std::back_inserter(inv));
      std::copy(sv.ins_seq.begin(), sv.ins_seq.end(), std::back_inserter(inv));
      sv.model = "BREAKPOINT2";
      var.alts.push_back(std::move(inv));
      graph.SVs.push_back(sv);
    }
  }
  else
  {
    assert(sv.or_start == -1); // We should never see inversion with two non-tandem breakpoints

    // Case 3: OREND given but ORSTART not. Only one of the breakpoints is known
    // Duplication starts after: beginPos
    // Duplicated sequence is [OREND - 150, OREND]
    BOOST_LOG_TRIVIAL(debug) << "[" << __HERE__ << "] Case 3: OREND="
                             << sv.or_end
                             << " but ORSTART=N/A. Only one of the breakpoints is known";

    // Do not read before the chromosome starts!
    std::size_t const start_reading_at = std::max(static_cast<std::size_t>(EXTRA_SEQUENCE_LENGTH),
                                                  static_cast<std::size_t>(sv.or_end)
                                                  );

    std::vector<char> dup;
    read_reference_seq(dup,
                       fasta_index,
                       chrom_idx,
                       start_reading_at - EXTRA_SEQUENCE_LENGTH,
                       EXTRA_SEQUENCE_LENGTH);

    std::transform(dup.begin(), dup.end(), dup.begin(), complement);

    std::vector<char> inv(var.ref);
    std::copy(sv.ins_seq.begin(), sv.ins_seq.end(), std::back_inserter(inv));
    std::copy(dup.rbegin(), dup.rend(), std::back_inserter(inv));
    append_sv_tag_to_node(inv);

    var.alts.push_back(std::move(inv));
    sv.model = "BREAKPOINT1";
    graph.SVs.push_back(std::move(sv));
  }
}


std::vector<seqan::VcfRecord>
split_multi_allelic(seqan::VcfRecord && vcf_record)
{
  std::vector<seqan::VcfRecord> vcf_records;

  if (seqan::length(vcf_record.ref) == 0)
  {
    BOOST_LOG_TRIVIAL(warning) << __HERE__ << " Ignoring record with an empty reference allele in VCF file.";
    return vcf_records;
  }

  if (seqan::length(vcf_record.alt) == 0)
  {
    BOOST_LOG_TRIVIAL(warning) << __HERE__ << " Ignoring record with an empty alternative allele in VCF file.";
    return vcf_records;
  }

  long const NUM_ALT_ALLELES = 1 + std::count(begin(vcf_record.alt), end(vcf_record.alt), ',');
  vcf_records.reserve(NUM_ALT_ALLELES);

  if (NUM_ALT_ALLELES == 1)
  {
    vcf_records.push_back(std::move(vcf_record));
    return vcf_records;
  }

  // Parse the INFO field
  seqan::StringSet<seqan::CharString> alts;
  seqan::strSplit(alts, vcf_record.alt, seqan::EqualsChar<','>());
  assert(NUM_ALT_ALLELES == (long)length(alts));

  for (long i = 0; i < NUM_ALT_ALLELES; ++i)
  {
    if (seqan::length(alts[i]) == 0 || alts[i][0] == '.')
    {
      BOOST_LOG_TRIVIAL(warning) << __HERE__ << " Ignoring an empty alternative allele in VCF file.";
      continue;
    }

    seqan::VcfRecord new_rec(vcf_record);
    new_rec.alt = alts[i];
    vcf_records.push_back(std::move(new_rec));
  }

  return vcf_records;
}


bool
transform_sv_records(seqan::VcfRecord & vcf_record,
                     seqan::FaiIndex const & fasta_index,
                     GenomicRegion const & genomic_region)
{
  if (seqan::length(vcf_record.alt) == 0ul)
  {
    BOOST_LOG_TRIVIAL(warning) << __HERE__ << " Ignoring VCF record with empty alt. allele sequence at position "
                               << (vcf_record.beginPos + 1);
    return false;
  }

  if (vcf_record.beginPos == 0)
    return true;

  // Make sure it is a biallelic variant
  assert(std::count(seqan::begin(vcf_record.alt), seqan::end(vcf_record.alt), ',') == 0);

  if (std::find(begin(vcf_record.alt), end(vcf_record.alt), '<') != end(vcf_record.alt) ||
      std::find(begin(vcf_record.alt), end(vcf_record.alt), ']') != end(vcf_record.alt) ||
      std::find(begin(vcf_record.alt), end(vcf_record.alt), '[') != end(vcf_record.alt))
  {
    return true; // Already transformed
  }


  // Change record to a SV if the difference between the allele sizes is large enough
  int const size_diff = static_cast<int>(seqan::length(vcf_record.alt)) -
                        static_cast<int>(seqan::length(vcf_record.ref));

  if (size_diff <= -50) // DEL
  {
    BOOST_LOG_TRIVIAL(debug) << "[" << __HERE__ << "] Transformed an SV deletion @ "
                             << vcf_record.beginPos + 1
                             << " with size diff " << size_diff;

    std::string seq = "";

    if (static_cast<char>(vcf_record.ref[0]) != static_cast<char>(vcf_record.alt[0]))
    {
      unsigned const chrom_idx = get_chrom_idx(fasta_index, genomic_region.chr);
      --vcf_record.beginPos;

      std::vector<char> ref_before;
      read_reference_seq(ref_before, fasta_index, chrom_idx, vcf_record.beginPos, 1);
      assert(ref_before.size() == 1);

      std::string ref_before_str(ref_before.begin(), ref_before.end());
      vcf_record.ref = ref_before_str.c_str();
      seqan::CharString new_alt(vcf_record.ref);
      seqan::append(new_alt, vcf_record.alt);
      vcf_record.alt = new_alt;
    }

    if (seqan::length(vcf_record.alt) > 1)
      seq = std::string(begin(vcf_record.alt) + 1, end(vcf_record.alt));

    std::ostringstream ss;

    if (seqan::length(vcf_record.info) > 0)
      ss << ";";

    ss << "SVTYPE=DEL;SVLEN=" << (-size_diff)
       << ";SVSIZE=" << (-size_diff)
       << ";END=" << (seq.size() + vcf_record.beginPos + 1 - size_diff);

    if (seq.size() > 0)
      ss << ";SEQ=" << seq;

    vcf_record.ref = vcf_record.ref[0]; // Only first matching base
    vcf_record.alt = "<DEL>";

    seqan::CharString new_info = ss.str();
    seqan::append(vcf_record.info, new_info);
  }
  else if (size_diff >= 50)
  {
    BOOST_LOG_TRIVIAL(debug) << "[" << __HERE__ << "] Transformed an SV insertion @ "
                             << vcf_record.beginPos + 1
                             << " with size diff " << size_diff;


    std::string deleted_seq;
    std::string seq;

    // Check if first base does not match
    if (static_cast<char>(vcf_record.ref[0]) != static_cast<char>(vcf_record.alt[0]))
    {
      unsigned const chrom_idx = get_chrom_idx(fasta_index, genomic_region.chr);
      std::vector<char> ref_before;
      --vcf_record.beginPos;

      read_reference_seq(ref_before, fasta_index, chrom_idx, vcf_record.beginPos, 1);
      assert(ref_before.size() == 1);

      {
        seqan::CharString new_ref;
        appendValue(new_ref, ref_before[0]);
        append(new_ref, vcf_record.ref);
        vcf_record.ref = new_ref;
      }

      seq = std::string(begin(vcf_record.alt), end(vcf_record.alt));
    }
    else
    {
      seq = std::string(begin(vcf_record.alt) + 1, end(vcf_record.alt));
    }

    std::ostringstream ss;

    if (seqan::length(vcf_record.info) > 0 && seqan::back(vcf_record.info) != ';')
      ss << ";";

    ss << "SVTYPE=INS;SVLEN=" << size_diff
       << ";SVSIZE=" << size_diff
       << ";SEQ=" << seq;

    vcf_record.alt = "<INS>";
    seqan::CharString new_info = ss.str();
    seqan::append(vcf_record.info, new_info);
  }

  return true;
}


void
add_var_record(std::vector<VarRecord> & var_records,
               seqan::VcfRecord const & vcf_record,
               seqan::FaiIndex const & fasta_index,
               GenomicRegion genomic_region,
               bool is_sv_graph)
{
  assert(vcf_record.beginPos >= 0);

  if (seqan::length(vcf_record.ref) == 0)
  {
    BOOST_LOG_TRIVIAL(warning) << __HERE__ << " Ignoring VCF record with empty reference allele.";
    return;
  }

  if (seqan::length(vcf_record.alt) == 0)
  {
    BOOST_LOG_TRIVIAL(warning) << __HERE__ << " Ignoring VCF record with empty alternative allele.";
    return;
  }

  VarRecord var(static_cast<uint32_t>(vcf_record.beginPos));

  var.is_sv = false;
  auto const & v_alt = vcf_record.alt;

  /// Set var.is_sv by checking if the alt. allele is an SV
  if (seqan::length(v_alt) >= 5)
  {
    for (long i = 0; i < static_cast<long>(seqan::length(v_alt)); ++i)
    {
      if (v_alt[i] == '<' || v_alt[i] == '[' || v_alt[i] == ']')
      {
        var.is_sv = true;

        if (not is_sv_graph)
        {
          BOOST_LOG_TRIVIAL(error) << "[" << __HERE__ << "] Found an SV in a non-SV graph at "
                                   << genomic_region.chr << ":" << (vcf_record.beginPos + 1);
          std::exit(1234);
        }

        break;
      }
    }
  }
  /// Done checking if the alt. allele is an SV

  if (var.is_sv)
  {
    // Read the FASTA index of the chromosome (since it won't change)
    unsigned chrom_idx = get_chrom_idx(fasta_index, genomic_region.chr);

    // Replace Ns with correct base from the reference
    if (var.ref.size() == 1 && var.ref[0] == 'N')
    {
      var.ref.clear();
      read_reference_seq(var.ref, fasta_index, chrom_idx, var.pos, 1);
    }

    SV sv;
    sv.begin = var.pos + 1;
    sv.chrom = genomic_region.chr;

    if (seqan::length(vcf_record.id) > 0)
      sv.old_variant_id = seqan::toCString(vcf_record.id);

    // Parse the INFO field
    seqan::StringSet<seqan::CharString> infos;
    seqan::strSplit(infos, vcf_record.info, seqan::EqualsChar<';'>());

    for (auto const & info : infos)
    {
      long const EQ_SIGN_POS = std::distance(seqan::begin(info),
                                             std::find(seqan::begin(info), seqan::end(info), '=')
                                             );

      std::string const key = std::string(seqan::begin(info), seqan::begin(info) + EQ_SIGN_POS);
      std::string const val = EQ_SIGN_POS < static_cast<int>(seqan::length(info))
                              ? std::string(seqan::begin(info) + EQ_SIGN_POS + 1, seqan::end(info))
                              : std::string("");

      if (parse_info_sv_type("SVTYPE", key, val, sv.type))
      {}
      else if (parse_info_int("END", key, val, sv.end))
      {}
      else if (parse_info_int("SVSIZE", key, val, sv.size))
      {}
      else if (parse_info_int("SVLEN", key, val, sv.length))
      {}
      else if (parse_info_int("NCLUSTERS", key, val, sv.n_clusters))
      {}
      else if (parse_info_int("ORSTART", key, val, sv.or_start))
      {}
      else if (parse_info_int("OREND", key, val, sv.or_end))
      {}
      else if (parse_info_int("NUM_MERGED_SVS", key, val, sv.num_merged_svs))
      {}
      else if (parse_info_str("SEQ", key, val, sv.seq))
      {}
      else if (parse_info_str("SVINSSEQ", key, val, sv.ins_seq))
      {}
      else if (parse_info_str("LEFT_SVINSSEQ", key, val, sv.ins_seq_left))
      {}
      else if (parse_info_str("RIGHT_SVINSSEQ", key, val, sv.ins_seq_right))
      {}
      else if (parse_info_inv_type(key, sv.inv_type))
      {}
    }

    if (sv.type == NOT_SV)
    {
      BOOST_LOG_TRIVIAL(error) << "[" << __HERE__ << "] Improper VCF input. Detected SV with "
                               << "no SVTYPE defined at pos. "
                               << var.pos;
      std::exit(1);
    }

    if (sv.length < 0)
      sv.length = -sv.length; // Make SVLEN positive

    // Make sure sv.length is set (for non-BND)
    if (sv.type != BND && sv.length == 0)
    {
      sv.length = sv.size;

      if (sv.length == 0)
      {
        sv.length = (int)sv.seq.size();

        if (sv.length == 0)
          sv.length = (int)sv.ins_seq.size();
      }

      // If length is less than 50 then it is not an SV
      if (sv.length < 50 && ((int)sv.ins_seq_left.size() + (int)sv.ins_seq_right.size()) < 20)
      {
        BOOST_LOG_TRIVIAL(warning) << "[" << __HERE__ << "] Ignored SV at " << var.pos
                                   << " because it was less than 50 bp.";
        return;
      }
    }

    // Make sure sv.size is set
    if (sv.size == 0)
      sv.size = sv.length;

    // Make sure sv.end is set
    if (sv.end == 0)
      sv.end = sv.begin + sv.size;

    if (sv.type == INS && sv.seq.size() > 0)
    {
      auto is_similar = [](std::vector<char> const & seq1, std::vector<char> const & seq2) -> bool
                        {
                          seqan::Dna5String seqan_seq1;
                          seqan::Dna5String seqan_seq2;

                          std::size_t constexpr MAX_SIZE = 1000;

                          // At most align MAX_SIZE bp
                          if (seq1.size() > MAX_SIZE && seq2.size() > MAX_SIZE)
                          {
                            seqan_seq1 = std::string(begin(seq1), begin(seq1) + MAX_SIZE).c_str();
                            seqan_seq2 = std::string(begin(seq2), begin(seq2) + MAX_SIZE).c_str();
                          }
                          else
                          {
                            seqan_seq1 = std::string(begin(seq1), end(seq1)).c_str();
                            seqan_seq2 = std::string(begin(seq2), end(seq2)).c_str();
                          }

                          auto const larger_size =
                            std::max(length(seqan_seq1), length(seqan_seq2));
                          seqan::Align<seqan::Dna5String> align;
                          seqan::resize(seqan::rows(align), 2);
                          seqan::assignSource(seqan::row(align, 0), seqan_seq1);
                          seqan::assignSource(seqan::row(align, 1), seqan_seq2);

                          seqan::Score<int, seqan::Simple> scoringScheme(1, -1, -1);
                          seqan::AlignConfig<> alignConfig;

                          int score = seqan::globalAlignment(align, scoringScheme, alignConfig);
                          return static_cast<double>(score) / static_cast<double>(larger_size) >=
                                 0.8;
                        };

      if (static_cast<long>(var.pos - 1l - sv.seq.size()) >= 0l)
      {
        std::vector<char> ref_before;

        read_reference_seq(ref_before,
                           fasta_index,
                           chrom_idx,
                           (unsigned)std::max(0l, static_cast<long>(var.pos - 1l - sv.seq.size())),
                           (unsigned)sv.seq.size());

        assert(ref_before.size() == sv.seq.size());

        if (is_similar(ref_before, sv.seq))
        {
          // Change to a duplication
          BOOST_LOG_TRIVIAL(debug) << "[" << __HERE__ << "] Changed insertion at position "
                                   << var.pos
                                   << " to a duplication and moved it.";
          var.pos -= sv.seq.size();
          sv.type = DUP;
        }
      }

      if (sv.type == INS)
      {
        std::vector<char> ref_after;
        read_reference_seq(ref_after, fasta_index, chrom_idx, var.pos + 1,
                           (uint32_t)sv.seq.size());

        if (is_similar(ref_after, sv.seq))
        {
          // Change to a duplication
          BOOST_LOG_TRIVIAL(debug) << "[" << __HERE__ << "] Changed insertion at position "
                                   << var.pos
                                   << " to a duplication.";
          sv.type = DUP;
        }
      }
    }

    uint32_t constexpr EXTRA_SEQUENCE_LENGTH = 152;
    static_assert(EXTRA_SEQUENCE_LENGTH % 2 == 0, "Extra sequence length must be an even number");

    // Handle structural variants
    switch (sv.type)
    {
    case BND:
    {
      BOOST_LOG_TRIVIAL(debug) << "[" << __HERE__ << "] A breakend "
                               << std::string(begin(v_alt), end(v_alt)) << " @ "
                               << (vcf_record.beginPos + 1);
      add_sv_breakend(sv, var, vcf_record, fasta_index, chrom_idx, EXTRA_SEQUENCE_LENGTH);
      break;
    }


    case DEL:
    case DEL_ALU:
    {
      // Handle deletions
      BOOST_LOG_TRIVIAL(debug) << "[" << __HERE__ << "] A deletion of size " << sv.size << " @ "
                               << (vcf_record.beginPos + 1);
      add_sv_deletion(sv, var, fasta_index, chrom_idx, EXTRA_SEQUENCE_LENGTH);
      break;
    }


    case DUP:
    {
      BOOST_LOG_TRIVIAL(debug) << "[" << __HERE__ << "] A duplication of size " << sv.size << " @ "
                               << (vcf_record.beginPos + 1);
      add_sv_duplication(var_records, sv, var, fasta_index, chrom_idx, EXTRA_SEQUENCE_LENGTH);
      break;
    }


    case INS:
    {
      BOOST_LOG_TRIVIAL(debug) << "[" << __HERE__ << "] An insertion of size "
                               << sv.size
                               << " @ " << (vcf_record.beginPos + 1);

      add_sv_insertion(sv, var, vcf_record, fasta_index, chrom_idx, EXTRA_SEQUENCE_LENGTH);
      break;
    }


    case INV:
    {
      BOOST_LOG_TRIVIAL(debug) << "[" << __HERE__ << "] An inversion of size "
                               << sv.size
                               << " @ "
                               << (vcf_record.beginPos + 1);

      add_sv_inversion(var_records, sv, var, fasta_index, chrom_idx, EXTRA_SEQUENCE_LENGTH);
      break;
    }

    default: {
      return;
    }                 // Skip adding this variant
    }
  }
  else
  {
    // Handle typical small variants (SNPs, indels <50 bps)
    var.ref = std::vector<char>(seqan::begin(vcf_record.ref), seqan::end(vcf_record.ref));
    var.alts.push_back(std::vector<char>(seqan::begin(vcf_record.alt),
                                         seqan::end(vcf_record.alt)));

    // Remove alleles with non-ACGT
    var.alts.erase(
      std::remove_if(
        var.alts.begin(),
        var.alts.end(),
        [](std::vector<char> const & alt)
      {
        if (alt.size() == 0)
          return true;

        for (char const c : alt)
        {
          if (c != 'A' && c != 'C' && c != 'G' && c != 'T')
            return true;
        }

        return false;
      }
        ), var.alts.end());

  }

  // Only add var if there are some alternative alleles
  if (var.alts.size() > 0)
    var_records.push_back(std::move(var));
}


void
construct_graph(std::string const & reference_filename,
                std::string const & vcf_filename,
                std::string const & region,
                bool const is_sv_graph,
                bool const use_absolute_positions,
                bool const check_index)
{
  graph = Graph(use_absolute_positions);
  graph.is_sv_graph = is_sv_graph;

  BOOST_LOG_TRIVIAL(debug) << "[" << __HERE__ << "] Constructing graph for region " << region;
  GenomicRegion genomic_region(region);
  BOOST_LOG_TRIVIAL(debug) << "[" << __HERE__ << "] Reading FASTA file located at " <<
    reference_filename;

  // Load the reference genome
  seqan::FaiIndex fasta_index;
  open_reference_genome(fasta_index, reference_filename);
  absolute_pos.calculate_offsets(graph.contigs);

  // Read the reference sequence
  std::vector<char> reference_sequence;
  read_reference_genome(reference_sequence, fasta_index, genomic_region);

  // Read variant records
  std::vector<VarRecord> var_records;

  if (vcf_filename.size() > 0)
  {
    BOOST_LOG_TRIVIAL(debug) << "[" << __HERE__ << "] Reading VCF file located at " <<
      vcf_filename;

    if (check_index)
    {
      // Load region using the tabix index
      seqan::Tabix tabix_file;
      open_tabix(tabix_file, vcf_filename, genomic_region);

      // Load VCF record in loaded region
      seqan::VcfRecord vcf_record;

      // Read records
      bool is_read_record = seqan::readRegion(vcf_record, tabix_file);

      while (is_read_record)
      {
        if (vcf_record.beginPos >= static_cast<long>(genomic_region.begin) &&
            static_cast<long>(vcf_record.beginPos + seqan::length(vcf_record.ref)) <=
            static_cast<long>(genomic_region.end)
            )
        {
          std::vector<seqan::VcfRecord> records = split_multi_allelic(std::move(vcf_record));

          for (auto & rec : records)
          {
            if (is_sv_graph)
            {
              bool const is_ok = transform_sv_records(rec, fasta_index, genomic_region);

              if (is_ok)
              {
                add_var_record(var_records, rec, fasta_index, genomic_region, is_sv_graph);
              }
            }
            else
            {
              add_var_record(var_records, rec, fasta_index, genomic_region, is_sv_graph);
            }
          }
        }

        is_read_record = seqan::readRegion(vcf_record, tabix_file);
      }
    }
    else
    {
      // test
      igzstream igz(vcf_filename.c_str()); // input vcf.gz file

      if (!igz.rdbuf()->is_open())
      {
        BOOST_LOG_TRIVIAL(error) << "[" << __HERE__ << "] Could not open VCF " << vcf_filename;
        std::exit(1);
      }

      std::string line;

      while (std::getline(igz, line))
      {
        // Skip header
        if (line.size() > 0 && line[0] == '#')
          continue;

        seqan::VcfRecord vcf_record;
        _insertDataToVcfRecord(vcf_record, line.c_str(), 0);

        if (vcf_record.beginPos >= static_cast<long>(genomic_region.begin) &&
            static_cast<long>(vcf_record.beginPos + seqan::length(vcf_record.ref)) <=
            static_cast<long>(genomic_region.end))
        {
          std::vector<seqan::VcfRecord> records = split_multi_allelic(std::move(vcf_record));

          for (auto & rec : records)
          {
            if (is_sv_graph)
            {
              bool const is_ok = transform_sv_records(rec, fasta_index, genomic_region);

              if (is_ok)
              {
                add_var_record(var_records, rec, fasta_index, genomic_region, is_sv_graph);
              }
            }
            else
            {
              add_var_record(var_records, rec, fasta_index, genomic_region, is_sv_graph);
            }
          }
        }
      }
    }

    // Remove duplicate alternative alleles
    for (auto & var_record : var_records)
    {
      std::sort(var_record.alts.begin(), var_record.alts.end());
      var_record.alts.erase(std::unique(var_record.alts.begin(), var_record.alts.end()),
                            var_record.alts.end());
    }

#ifndef NDEBUG
    genomic_region.check_if_var_records_match_reference_genome(var_records, reference_sequence);
#endif // NDEBUG

    for (auto & var_record : var_records)
    {
      genomic_region.add_reference_to_record_if_they_have_a_matching_prefix(var_record,
                                                                            reference_sequence
                                                                            );
    }

#ifndef NDEBUG
    genomic_region.check_if_var_records_match_reference_genome(var_records, reference_sequence);
#endif // NDEBUG
  }

  seqan::clear(fasta_index); // Close reference genome FASTA

  // Sort var_records by position in increasing order
  std::sort(var_records.begin(),
            var_records.end(),
            [](VarRecord const & a, VarRecord const & b){
      return a.pos < b.pos;
    }
            );

  graph.add_genomic_region(std::move(reference_sequence),
                           std::move(var_records),
                           std::move(genomic_region)
                           );

#ifndef NDEBUG
  if (!graph.check())
  {
    BOOST_LOG_TRIVIAL(error) << "[" << __HERE__ << "] Problem creating graph. Printing graph:";
    gyper::graph.print();
    std::exit(1);
  }
#endif // NDEBUG

  // Create all specials positions
  BOOST_LOG_TRIVIAL(debug) << "[" << __HERE__ << "] Creating special positions for the graph.";
  graph.create_special_positions();

  BOOST_LOG_TRIVIAL(debug) << "[" << __HERE__ << "] Graph was successfully constructed.";
}


std::vector<gyper::Variant>
get_variants_using_tabix(std::string const & vcf, GenomicRegion const & genomic_region)
{
  std::vector<gyper::Variant> variants;
  seqan::Tabix tabix;
  open_tabix(tabix, vcf, genomic_region);

  std::string line;

  while (seqan::readRawRecord(line, tabix))
  {
    std::vector<std::size_t> const tabs = get_all_pos(line, '\t');

    std::string const chrom = get_string_at_tab_index(line, tabs, 0);
    long const pos = std::stoul(get_string_at_tab_index(line, tabs, 1));
    std::string const id = get_string_at_tab_index(line, tabs, 2);
    std::string const ref = get_string_at_tab_index(line, tabs, 3);
    std::string const alts = get_string_at_tab_index(line, tabs, 4);
    std::vector<std::size_t> const alt_commas = get_all_pos(alts, ',');

    Variant var;
    var.abs_pos = gyper::absolute_pos.get_absolute_position(chrom, pos);
    var.seqs.push_back(std::vector<char>(ref.begin(), ref.end()));

    assert(alt_commas.size() >= 2);

    for (int a = 0; a < static_cast<int>(alt_commas.size()) - 1; ++a)
    {
      std::string alt = get_string_at_tab_index(alts, alt_commas, a);
      var.seqs.push_back(std::vector<char>(alt.begin(), alt.end()));
    }

    variants.push_back(std::move(var));
  }

  return variants;
}


} // namespace gyper<|MERGE_RESOLUTION|>--- conflicted
+++ resolved
@@ -117,11 +117,7 @@
       parsed_val = BND;
     else
     {
-<<<<<<< HEAD
-      BOOST_LOG_TRIVIAL(warning) << "[" << __HERE__ << "] Unknown SV type " << val;
-=======
-      BOOST_LOG_TRIVIAL(warning) << "Unknown SV type " << val;
->>>>>>> 6ebc3c3b
+      BOOST_LOG_TRIVIAL(warning) << __HERE__ << " Unknown SV type " << val;
       parsed_val = OTHER;
     }
 
@@ -953,12 +949,8 @@
       /// Case 1: Both breakpoints are known and the duplication is tandem
       /// Inversion starts after: beginPos
       /// Inverted sequence is [beginPos + 1, beginPos + min(SVLEN, 150)]
-<<<<<<< HEAD
-      BOOST_LOG_TRIVIAL(debug) << "[" << __HERE__ <<
-        "] Case 1: Both breakpoints are known and the inversion is "
-=======
-      BOOST_LOG_TRIVIAL(debug) << "Case 1: Both breakpoints are known and the inversion is "
->>>>>>> 6ebc3c3b
+      BOOST_LOG_TRIVIAL(debug) << __HERE__ <<
+        " Case 1: Both breakpoints are known and the inversion is "
                                << "tandem.";
 
       // Read the duplicated sequence
