#include <fstream>
#include <iostream>
#include <iterator>
#include <string>
#include <sys/types.h>
#include <sys/stat.h>
#include <thread>
#include <unistd.h>

#include "args.hxx"

#include <boost/log/trivial.hpp>
#include <boost/log/utility/setup/console.hpp>

#include <graphtyper/constants.hpp>
#include <graphtyper/graph/sequence_extractor.hpp>
#include <graphtyper/graph/haplotype_extractor.hpp>
#include <graphtyper/graph/constructor.hpp>
#include <graphtyper/graph/graph_serialization.hpp>
#include <graphtyper/index/rocksdb.hpp>
#include <graphtyper/index/indexer.hpp>
#include <graphtyper/typer/caller.hpp>
#include <graphtyper/typer/discovery.hpp>
#include <graphtyper/typer/vcf_operations.hpp>
#include <graphtyper/typer/variant_map.hpp>
#include <graphtyper/utilities/adapter_remover.hpp>
#include <graphtyper/utilities/options.hpp>


namespace
{

bool
is_file(std::string const & filename)
{
  struct stat sb;
  return stat(filename.c_str(), &sb) == 0 && (S_ISREG(sb.st_mode) || S_ISLNK(sb.st_mode));
}


bool
is_directory(std::string const & filename)
{
  struct stat sb;
  return stat(filename.c_str(), &sb) == 0;
}


void
print_default_help()
{
  // Print this help to see this (not so) awesome ASCII art!
  std::cerr << "-. .-.   .-. .-.   .-. .-.   .-. .-.   .-. .-.   .-. .-\n"
            << "||\\|||\\ /|R|\\|||\\ /|P|\\|||\\ /|T|\\|||\\ /|P|\\|||\\ /|R||\\|\n"
            << "|/ \\|G|\\|||/ \\|A|\\|||/ \\|H|\\|||/ \\|Y|\\|||/ \\|E|\\|||/ \\|\n"
            << "~   `-~ `-`   `-~ `-`   `-~ `-~   `-~ `-`   `-~ `-`   `\n\n"
            << "Graphtyper is a program which aligns and genotype calls sequenced reads "
            << "using an acyclic graph structure.\n"
            << "\n"
            << "Version: " << graphtyper_VERSION_MAJOR << "." << graphtyper_VERSION_MINOR;

  if (std::string(GIT_NUM_DIRTY_LINES) != std::string("0"))
    std::cerr << "-dirty";

  std::cerr << " (" << GIT_COMMIT_SHORT_HASH << ")\n\n"
            << "Usage: graphtyper <COMMAND> [OPTIONS...]\n"
            << '\n'
            << "Available commands are:\n"
            << "  call             Genotype calls sample(s).\n"
            << "  construct        Construct a graph.\n"
            << "  discover         Discover variants directly from the BAM (no graph involved).\n"
            << "  haplotypes       Extracts called haplotypes into a VCF file.\n"
            << "  index            Indexes a graph.\n"
            << "  vcf_break_down   Breaks down variants in Graphtyper VCF files.\n"
            << "  vcf_merge        Merged Graphtyper genotype calls VCF files.\n"
            << "  vcf_concatenate  Concatenates Graphtyper VCF files.\n"
            << "\n"
            << "For more information about each command enter\n"
            << "  graphtyper <COMMAND> --help\n"
            << "\n"
            << "Author: Hannes Pétur Eggertsson (Hannes.Eggertsson@decode.is)" << std::endl;

}


std::unique_ptr<args::HelpFlag>
add_arg_help(args::ArgumentParser & parser)
{
  return std::unique_ptr<args::HelpFlag>(new args::HelpFlag(parser, "help", "Display this help.", {'h', "help"}));
}


/** Command argument */
using TCommand = args::Positional<std::string>;

std::unique_ptr<TCommand>
add_arg_command(args::ArgumentParser & parser, std::string const & metavar = "COMMAND")
{
  return std::unique_ptr<TCommand>(new TCommand(parser, metavar, "Graphtyper command to execute."));
}


/** Graph argument */
using TGraph = args::Positional<std::string>;

std::unique_ptr<TGraph>
add_arg_graph(args::ArgumentParser & parser)
{
  return std::unique_ptr<TGraph>(new TGraph(parser, "GRAPH", "Graph file to use."));
}


/** Index argument */
using TIndex = args::ValueFlag<std::string>;

std::unique_ptr<TIndex>
add_arg_index(args::ArgumentParser & parser)
{
  return std::unique_ptr<TIndex>(new TIndex(parser, "DIR", "Graphtyper index directory.", {"index"}));
}


/** FASTA argument */
using TFasta = args::Positional<std::string>;

std::unique_ptr<TFasta>
add_arg_fasta(args::ArgumentParser & parser)
{
  return std::unique_ptr<TFasta>(new TFasta(parser, "REFERENCE.fa", "Reference FASTA file to use.", {"fasta"}));
}


/** VCF argument */
using TVcfVal = args::ValueFlag<std::string>;

std::unique_ptr<TVcfVal>
add_arg_vcf(args::ArgumentParser & parser)
{
  return std::unique_ptr<TVcfVal>(new TVcfVal(parser, "FILE.vcf.gz", "VCF bgzipped file with variants.", {"vcf"}));
}


using TVcfPos = args::Positional<std::string>;

std::unique_ptr<TVcfPos>
add_arg_vcf_pos(args::ArgumentParser & parser)
{
  return std::unique_ptr<TVcfPos>(new TVcfPos(parser, "FILE.vcf", "VCF file.", {"vcf"}));
}


/** Regions argument */
using TRegions = args::PositionalList<std::string>;

std::unique_ptr<TRegions>
add_arg_regions(args::ArgumentParser & parser)
{
  return std::unique_ptr<TRegions>(new TRegions(parser, "REGIONS", "Regions to use."));
}


using TRegion = args::Positional<std::string>;

std::unique_ptr<TRegion>
add_arg_region(args::ArgumentParser & parser)
{
  return std::unique_ptr<TRegion>(new TRegion(parser, "REGION", "Region to use."));
}


using TRegionVal = args::ValueFlag<std::string>;

std::unique_ptr<TRegionVal>
add_arg_region_val(args::ArgumentParser & parser)
{
  return std::unique_ptr<TRegionVal>(new TRegionVal(parser, "REGION", "Region to use.", {"r", "region"}, "."));
}

/* sites only arg */
std::unique_ptr<args::Flag>
add_arg_sites_only(args::ArgumentParser & parser)
{
  return std::unique_ptr<args::Flag>(new args::Flag(parser, "N", "When set it will only parsing site information.", {"s", "sites_only"}));
}


/* one_genotype_per_haplotype arg */
std::unique_ptr<args::Flag>
add_arg_one_genotype_per_haplotype(args::ArgumentParser & parser)
{
  return std::unique_ptr<args::Flag>(new args::Flag(parser, "N", "When set, never merge more than one variant in a haplotype. Useful if it is the last iteration.", {"one_genotype_per_haplotype"}));
}


void
parse_one_genotype_per_haplotype(args::Flag const & one_genotype_per_haplotype_arg)
{
  if (one_genotype_per_haplotype_arg)
    gyper::Options::instance()->is_one_genotype_per_haplotype = true;
}


/** LOG argument */
using TLog = args::ValueFlag<std::string>;

std::unique_ptr<TLog>
add_arg_log(args::ArgumentParser & parser)
{
  return std::unique_ptr<TLog>(new TLog(parser, "LOG.txt", "Log filename. If none specified logs are written to standard output.", {"log"}));
}


void
parse_log(TLog & log_arg)
{
  if (log_arg)
  {
    boost::log::core::get()->set_filter
    (
      boost::log::trivial::severity >= boost::log::trivial::debug
    );

    const std::string log_filename = args::get(log_arg);

    if (log_filename == "-")
    {
      boost::log::add_console_log(std::clog, boost::log::keywords::auto_flush = false);
      return;
    }

    // Create a sink
    gyper::Options::instance()->sink =
      boost::log::add_file_log
      (
        boost::log::keywords::file_name = log_filename.c_str(),
        boost::log::keywords::auto_flush = false
      );
  }
  else
  {
    boost::log::add_console_log(std::clog, boost::log::keywords::auto_flush = false);
  }
}


/** Output argument */
using TOutput = args::ValueFlag<std::string>;

std::unique_ptr<TOutput>
add_arg_output(args::ArgumentParser & parser)
{
  return std::unique_ptr<TOutput>(new TOutput(parser, "FILE", "Output file.", {"o", "output"}));
}


std::unique_ptr<TOutput>
add_arg_output_dir(args::ArgumentParser & parser)
{
  return std::unique_ptr<TOutput>(new TOutput(parser, "DIR", "Output directory.", {"o", "output"}, "."));
}


/** SAM argument */
using TSam = args::ValueFlag<std::string>;

std::unique_ptr<TSam>
add_arg_sam(args::ArgumentParser & parser)
{
  return std::unique_ptr<TSam>(new TSam(parser, "file.sam", "A SAM/BAM/CRAM file to read reads from.", {"s", "sam"}));
}


std::unique_ptr<TSam>
add_arg_sams(args::ArgumentParser & parser)
{
  return std::unique_ptr<TSam>(new TSam(parser, "SAMs", "A file with a list of SAM/BAM/CRAM files seperated by newlines.", {"S", "sams"}));
}

/** SAM argument */
using TSegment = args::ValueFlag<std::string>;

std::unique_ptr<TSegment>
add_arg_segment(args::ArgumentParser & parser)
{
  return std::unique_ptr<TSegment>(new TSegment(parser, "segment.fa", "FASTA file with segments.", {"e", "segment"}));
}


/** SV graph argument */
using TSvGraph = args::ValueFlag<std::string>;
std::unique_ptr<TSvGraph>
add_arg_sv_graph(args::ArgumentParser & parser)
{
  return std::unique_ptr<TSvGraph>(new TSvGraph(parser, "GRAPH", "Graph used for SV variant predictions.", {"sv_graph"}));
}


void
parse_sv_graph_arg(TSvGraph & sv_graph_arg)
{
  if (sv_graph_arg)
  {
    gyper::Options::instance()->sv_graph = args::get(sv_graph_arg);
  }
}


/** Threads argument */
using TThreads = args::ValueFlag<unsigned>;

std::unique_ptr<TThreads>
add_arg_threads(args::ArgumentParser & parser)
{
  return std::unique_ptr<TThreads>(new TThreads(parser, "N", "Number of threads to use. Use '0' to use automatic detect hardware concurrency.", {"threads"}));
}


void
parse_threads(TThreads & threads_arg)
{
  using gyper::Options;

  if (threads_arg)
  {
    unsigned const threads = args::get(threads_arg);

    if (threads == 0)
      Options::instance()->threads = std::thread::hardware_concurrency();
    else
      Options::instance()->threads = threads;
  }
}


/** VCFs argument */
using TVcfs = args::PositionalList<std::string>;

std::unique_ptr<TVcfs>
add_arg_vcfs(args::ArgumentParser & parser)
{
  return std::unique_ptr<TVcfs>(new TVcfs(parser, "VCFs", "A list of bgzipped VCF files seperated by newlines.", {"V", "vcfs"}));
}

/** max_index_labels argument */
using TMaxIndexLabels = args::ValueFlag<unsigned>;

std::unique_ptr<TMaxIndexLabels>
add_arg_max_index_labels(args::ArgumentParser & parser)
{
  return std::unique_ptr<TMaxIndexLabels>(
    new TMaxIndexLabels(
      parser, "N", "Maximum number labels a single k-mer can be associated with.", {"max_index_labels"}
    )
  );
}

void
parse_max_index_labels(TMaxIndexLabels & max_index_labels)
{
  if (max_index_labels)
    gyper::Options::instance()->max_index_labels = args::get(max_index_labels);
}


/** max_merge_variant_dist argument */
using TMaxMergeVariantDist = args::ValueFlag<unsigned>;

std::unique_ptr<TMaxMergeVariantDist>
add_arg_mmvd(args::ArgumentParser & parser)
{
  return std::unique_ptr<TMaxMergeVariantDist>(new TMaxMergeVariantDist(parser, "N", "Distance to merge variant into haplotypes.", {"max_merge_variant_dist"}));
}


void
parse_mmvd(TMaxMergeVariantDist & mmvd_arg)
{
  if (mmvd_arg)
    gyper::Options::instance()->max_merge_variant_dist = args::get(mmvd_arg);
}


/** stats argument */
using TStats = args::ValueFlag<std::string>;
std::unique_ptr<TStats>
add_arg_stats(args::ArgumentParser & parser)
{
  return std::unique_ptr<TStats>(new TStats(parser, "DIR", "Output statistics to directory.", {"stats"}));
}


void
parse_stats(TStats & stats_arg)
{
  if (stats_arg && args::get(stats_arg).size() > 0)
  {
    gyper::Options::instance()->stats = args::get(stats_arg);

    if (!is_directory(args::get(stats_arg)))
      mkdir(args::get(stats_arg).c_str(), 0755);
  }
}

/** No new variants argument */
std::unique_ptr<args::Flag>
add_arg_no_new_variants(args::ArgumentParser & parser)
{
  return std::unique_ptr<args::Flag>(new args::Flag(parser, "NO_NEW_VARIANTS", "Set to skip check for new variants.", {"no_new_variants"}));
}


void
parse_no_new_variants(args::Flag & no_new_variants_arg)
{
  if (no_new_variants_arg)
    gyper::Options::instance()->no_new_variants = true;
}


/** get_sample_names_from_filename */
std::unique_ptr<args::Flag>
add_arg_get_sample_names_from_filename(args::ArgumentParser & parser)
{
  return std::unique_ptr<args::Flag>(new args::Flag(parser, "", "Set to get sample names from filenames.", {"get_sample_names_from_filename"}));
}

void
parse_get_sample_names_from_filename(args::Flag & get_sample_names_from_filename_arg)
{
  if (get_sample_names_from_filename_arg)
    gyper::Options::instance()->get_sample_names_from_filename = true;
}

/** Only use HQ reads */
std::unique_ptr<args::Flag>
add_arg_hq_reads(args::ArgumentParser & parser)
{
  return std::unique_ptr<args::Flag>(new args::Flag(parser, "HQ_READS", "Set to use only HQ reads.", {"hq_reads"}));
}


void
parse_hq_reads(args::Flag & hq_reads_arg)
{
  if (hq_reads_arg)
    gyper::Options::instance()->hq_reads = true;
}


/** output_all_variants */
std::unique_ptr<args::Flag>
add_arg_output_all_variants(args::ArgumentParser & parser, std::string cmd = "")
{
  if (cmd == std::string("haplotypes"))
    return std::unique_ptr<args::Flag>(new args::Flag(parser, "OUTPUT_ALL_VARIANTS", "Set to output all haplotypes with enough coverage", {"output_all_variants"}));
  else
    return std::unique_ptr<args::Flag>(new args::Flag(parser, "OUTPUT_ALL_VARIANTS", "Set to output all variants, regardless of their allele number or size", {"output_all_variants"}));
}

void
parse_output_all_variants(args::Flag & arg)
{
  if (arg)
    gyper::Options::instance()->output_all_variants = true;
}


/** Skip VCF sorting */
std::unique_ptr<args::Flag>
add_arg_no_sort(args::ArgumentParser & parser)
{
  return std::unique_ptr<args::Flag>(new args::Flag(parser, "NO_SORT", "Set to skip sorting of VCFs.", {"no_sort"}));
}


/** Minimum variant support argument */
using TMinVarSup = args::ValueFlag<unsigned long>;

std::unique_ptr<TMinVarSup>
add_arg_min_var_sup(args::ArgumentParser & parser)
{
  return std::unique_ptr<TMinVarSup>(
    new TMinVarSup(parser,
                   "N",
                   "Minimum number of variants needed to add it to the output VCF file.",
                   {"minimum_variant_support"}
                   )
    );
}


void
parse_minimum_variant_support(TMinVarSup & minimum_variant_support_arg)
{
  if (minimum_variant_support_arg)
    gyper::Options::instance()->minimum_variant_support = args::get(minimum_variant_support_arg);
}


/** soft_cap_of_variants_in_100_bp_window */
using TSoftCapOfVariantsInWindow = args::ValueFlag<unsigned>;

std::unique_ptr<TSoftCapOfVariantsInWindow>
add_arg_soft_cap_of_variants_in_100_bp_window(args::ArgumentParser & parser)
{
  return std::unique_ptr<TSoftCapOfVariantsInWindow>(
    new TSoftCapOfVariantsInWindow(parser,
                                  "N",
                                  "Soft cap of number of variants that can appear in a 100 bp window.",
                                  {"soft_cap_of_variants_in_100_bp_window"}
                                  )
    );
}


void
parse_soft_cap_of_variants_in_100_bp_window(TSoftCapOfVariantsInWindow & soft_cap_of_variants_in_100_bp_window_arg)
{
  if (soft_cap_of_variants_in_100_bp_window_arg)
    gyper::Options::instance()->soft_cap_of_variants_in_100_bp_window = args::get(soft_cap_of_variants_in_100_bp_window_arg);
}


/** hard_cap_of_variants_in_100_bp_window */
using THardCapOfVariantsInWindow = args::ValueFlag<unsigned>;

std::unique_ptr<THardCapOfVariantsInWindow>
add_arg_hard_cap_of_variants_in_100_bp_window(args::ArgumentParser & parser)
{
  return std::unique_ptr<THardCapOfVariantsInWindow>(
    new THardCapOfVariantsInWindow(parser,
                                  "N",
                                  "Hard cap of number of variants that can appear in a 100 bp window.",
                                  {"hard_cap_of_variants_in_100_bp_window"}
                                  )
    );
}


void
parse_hard_cap_of_variants_in_100_bp_window(TSoftCapOfVariantsInWindow & hard_cap_of_variants_in_100_bp_window_arg)
{
  if (hard_cap_of_variants_in_100_bp_window_arg)
    gyper::Options::instance()->hard_cap_of_variants_in_100_bp_window = args::get(hard_cap_of_variants_in_100_bp_window_arg);
}


/** soft_cap_of_non_snps_in_100_bp_window */
using TSoftCapOfNonSnpsInWindow = args::ValueFlag<unsigned>;

std::unique_ptr<TSoftCapOfNonSnpsInWindow>
add_arg_soft_cap_of_non_snps_in_100_bp_window(args::ArgumentParser & parser)
{
  return std::unique_ptr<TSoftCapOfNonSnpsInWindow>(
    new TSoftCapOfNonSnpsInWindow(parser,
                                  "N",
                                  "Soft cap of number of non-SNP variants that can appear in a 100 bp window.",
                                  {"soft_cap_of_non_snps_in_100_bp_window"}
                                  )
    );
}


void
parse_soft_cap_of_non_snps_in_100_bp_window(TSoftCapOfNonSnpsInWindow & soft_cap_of_non_snps_in_100_bp_window_arg)
{
  if (soft_cap_of_non_snps_in_100_bp_window_arg)
    gyper::Options::instance()->soft_cap_of_non_snps_in_100_bp_window = args::get(soft_cap_of_non_snps_in_100_bp_window_arg);
}


/** hard_cap_of_non_snps_in_100_bp_window */
using THardCapOfNonSnpsInWindow = args::ValueFlag<unsigned>;

std::unique_ptr<THardCapOfNonSnpsInWindow>
add_arg_hard_cap_of_non_snps_in_100_bp_window(args::ArgumentParser & parser)
{
  return std::unique_ptr<THardCapOfNonSnpsInWindow>(
    new THardCapOfNonSnpsInWindow(parser,
                                  "N",
                                  "Hard cap of number of non-SNP variants that can appear in a 100 bp window.",
                                  {"hard_cap_of_non_snps_in_100_bp_window"}
                                  )
    );
}


void
parse_hard_cap_of_non_snps_in_100_bp_window(THardCapOfNonSnpsInWindow & hard_cap_of_non_snps_in_100_bp_window_arg)
{
  if (hard_cap_of_non_snps_in_100_bp_window_arg)
    gyper::Options::instance()->hard_cap_of_non_snps_in_100_bp_window = args::get(hard_cap_of_non_snps_in_100_bp_window_arg);
}


/** Minimum variant support ratio argument */
using TMinVarSupRatio = args::ValueFlag<double>;

std::unique_ptr<TMinVarSupRatio>
add_arg_min_var_sup_ratio(args::ArgumentParser & parser)
{
  return std::unique_ptr<TMinVarSupRatio>(
    new TMinVarSupRatio(parser,
                        "D",
                        "Minimum ratio of variant support by variant coverage to add the variant to the output VCF file.",
                        {"minimum_variant_support_ratio"}
                        )
    );
}


void
parse_minimum_variant_support_ratio(TMinVarSupRatio & minimum_variant_support_ratio_arg)
{
  if (minimum_variant_support_ratio_arg)
    gyper::Options::instance()->minimum_variant_support_ratio = args::get(minimum_variant_support_ratio_arg);
}


/** Epsilon 0 exponent */
using TEpsilonZeroExponent = args::ValueFlag<uint16_t>;

std::unique_ptr<TEpsilonZeroExponent>
add_arg_epsilon_0_exponent(args::ArgumentParser & parser)
{
  return std::unique_ptr<TEpsilonZeroExponent>(
    new TEpsilonZeroExponent(parser,
                        "N",
                        "Epsilon zero exponent (Default is 13)",
                        {"e", "epsilon_0_exponent"}
                        )
    );
}


void
parse_epsilon_0_exponent(TEpsilonZeroExponent & epsilon_0_exponent_arg)
{
  if (epsilon_0_exponent_arg)
    gyper::Options::instance()->epsilon_0_exponent = args::get(epsilon_0_exponent_arg);
}


/** Read chunk size argument */
using TChunkSize = args::ValueFlag<unsigned long>;

std::unique_ptr<TChunkSize>
add_arg_read_chunk_size(args::ArgumentParser & parser)
{
  return std::unique_ptr<TChunkSize>(new TChunkSize(parser, "N", "Reads are read from file in chunks. This parameter tunes how large each chunk is.", {"read_chunk_size"}));
}


void
parse_read_chunk_size(TChunkSize & read_chunk_size_arg)
{
  if (read_chunk_size_arg)
    gyper::Options::instance()->read_chunk_size = args::get(read_chunk_size_arg);
}


/** Filelist argument */
using TFileList = args::ValueFlag<std::string>;

std::unique_ptr<TFileList>
add_arg_file_list(args::ArgumentParser & parser)
{
  return std::unique_ptr<TFileList>(new TFileList(parser, "FILE", "File with a newline separated list of files.", {"f", "file_list"}));
}


/** ID suffix argument */
std::unique_ptr<args::ValueFlag<std::string> >
add_arg_suffix_id(args::ArgumentParser & parser)
{
  return std::unique_ptr<args::ValueFlag<std::string> >(
    new args::ValueFlag<std::string>(parser,
                                     "SUFFIX",
                                     "Suffix for variant IDs of genotyped variants.",
      {"suffix_id"})
    );
}


void
parse_suffix_id(args::ValueFlag<std::string> & suffix_id_arg)
{
  if (suffix_id_arg)
  {
    gyper::Options::instance()->variant_suffix_id = args::get(suffix_id_arg);
  }
}


/** Haplotypes argument */
using THaplotypes = args::ValueFlag<std::string>;

std::unique_ptr<THaplotypes>
add_arg_haplotypes(args::ArgumentParser & parser)
{
  return std::unique_ptr<THaplotypes>(new THaplotypes(parser, "FILE", "File with a newline separated list of .hap files.", {"haplotypes"}));
}


std::unique_ptr<TGraph>
add_arg_file(args::ArgumentParser & parser)
{
  return std::unique_ptr<TGraph>(new TGraph(parser, "FILE", "File to use."));
}


/** Phased argument */
std::unique_ptr<args::Flag>
add_arg_phased(args::ArgumentParser & parser)
{
  return std::unique_ptr<args::Flag>(new args::Flag(parser, "PHASED", "Set to output phased haplotypes.", {"p", "phased"}));
}


void
parse_phased(args::Flag & use_phased_arg)
{
  if (use_phased_arg)
    gyper::Options::instance()->phased_output = true;
}

///** Phased argument */
//std::unique_ptr<args::Flag>
//add_arg_ref_vs_all(args::ArgumentParser & parser)
//{
//  return std::unique_ptr<args::Flag>(new args::Flag(parser, "PHASED", "Set to output phased haplotypes.", {"ref_vs_all"}));
//}
//
//
//void
//parse_ref_vs_all(args::Flag & is_ref_vs_all)
//{
//  gyper::Options::instance()->is_ref_vs_all = is_ref_vs_all;
//}


/** always_query_hamming_distance_one argument */
std::unique_ptr<args::Flag>
add_arg_always_query_hamming_distance_one(args::ArgumentParser & parser)
{
  return std::unique_ptr<args::Flag>(new args::Flag(parser, "PHASED", "Set to always_query_hamming_distance_one.", {"always_query_hamming_distance_one"}));
}


void
parse_always_query_hamming_distance_one(args::Flag & arg)
{
  if (arg)
    gyper::Options::instance()->always_query_hamming_distance_one = true;
}


/** Max extracted haplotypes argument */
using TMaxExtractH = args::ValueFlag<unsigned long>;

std::unique_ptr<TMaxExtractH>
add_arg_max_extracted_haplotypes(args::ArgumentParser & parser)
{
  return std::unique_ptr<TMaxExtractH>(
    new TMaxExtractH(parser,
                     "N",
                     "Maximum number of haplotypes to be extracted.",
                     {"max_extracted_haplotypes"},
                     42
                     )
    );
}


void
parse_max_extracted_haplotypes(TMaxExtractH & max_extracted_haplotypes_arg)
{
  if (max_extracted_haplotypes_arg)
    gyper::Options::instance()->max_extracted_haplotypes = args::get(max_extracted_haplotypes_arg);
}

/** Skip breaking down extracted haplotypes argument */
std::unique_ptr<args::Flag>
add_arg_skip_breaking_down_extracted_haplotypes(args::ArgumentParser & parser)
{
  return std::unique_ptr<args::Flag>(
    new args::Flag(parser, "SBDEH", "Set to skip breaking down extracted haplotypes.", {"k", "skip_breaking_down_extracted_haplotypes"})
                                    );
}


template <typename T>
bool
check_required_argument(T & arg, std::string const arg_name)
{
  if (!*arg)
  {
    std::cerr << "ERROR: Argument '" << arg_name << "' was not passed but is required.\n";
    return false;
  }

  return true;
}


void
parse_command_line(args::ArgumentParser & parser, int argc, char ** argv)
{
  try
  {
    parser.ParseCLI(argc, argv);
  }
  catch (args::Help)
  {
    std::cout << parser;
    std::exit(0);
  }
  catch (args::Error e)
  {
    std::cerr << e.what() << std::endl;
    std::cerr << parser;
    std::exit(1);
  }
}


} // namespace


int
main(int argc, char ** argv)
{
  // Check if there was any available command given
  if (argc <= 1)
  {
    print_default_help();
    std::exit(1);
  }

  std::string const given_command = argv[1];
  std::vector<std::string> available_commands = {"call",
                                                 "check",
                                                 "construct",
                                                 "discover",
                                                 "discovery_vcf",
                                                 "haplotypes",
                                                 "index",
                                                 "vcf_merge",
                                                 "vcf_concatenate",
                                                 "vcf_break_down",
                                                 "vcf_update_info"
    };

  if (std::find(available_commands.begin(), available_commands.end(), given_command) == available_commands.end())
  {
    // Do not use boost log as it has not been properly set up here
    std::cerr << "[graphtyper::main] ERROR: Command '"
              << given_command
              << "' is not avaiable.\n";

    print_default_help();
    std::exit(1);
  }

  // Set default logging severity
  boost::log::core::get()->set_filter
  (
    boost::log::trivial::severity >= boost::log::trivial::warning
  );

  if (std::string(argv[1]) == std::string("construct"))
  {
    args::ArgumentParser construct_parser("Graphtyper's graph construction tool");
    auto help_arg = add_arg_help(construct_parser);
    auto command_arg = add_arg_command(construct_parser, argv[1]);
    auto graph_arg = add_arg_graph(construct_parser);
    auto fasta_arg = add_arg_fasta(construct_parser);
    auto regions_arg = add_arg_region(construct_parser);
    auto vcf_arg = add_arg_vcf(construct_parser);
    auto log_arg = add_arg_log(construct_parser);
    auto sv_graph_arg = add_arg_sv_graph(construct_parser);

    parse_command_line(construct_parser, argc, argv);

    parse_log(*log_arg);
    parse_sv_graph_arg(*sv_graph_arg);

    bool SUCCESS = true;
    SUCCESS &= check_required_argument(command_arg, "command");
    SUCCESS &= check_required_argument(graph_arg, "graph");
    SUCCESS &= check_required_argument(fasta_arg, "fasta");
    SUCCESS &= check_required_argument(regions_arg, "regions");

    std::string region = args::get(*regions_arg);
    region.erase(std::remove(region.begin(), region.end(), ','), region.end());

    if (!SUCCESS)
    {
      std::cerr << construct_parser;
      return 1;
    }

    // Check if FASTA exists
    if (!is_file(args::get(*fasta_arg)))
    {
      BOOST_LOG_TRIVIAL(error) << "[graphtyper::main] Could not find a FASTA file located at '" << args::get(*fasta_arg) << "'.";
      return 1;
    }

    // Check if VCF exists
    if (*vcf_arg && !is_file(args::get(*vcf_arg)))
    {
      BOOST_LOG_TRIVIAL(error) << "[graphtyper::main] Could not find a VCF file located at '" << args::get(*vcf_arg) << "'.";
      return 1;
    }

    if (*vcf_arg)
      gyper::construct_graph(args::get(*fasta_arg), args::get(*vcf_arg), region);
    else
      gyper::construct_graph(args::get(*fasta_arg), "", region);

    gyper::save_graph(args::get(*graph_arg));
  }
  else if (std::string(argv[1]) == std::string("index"))
  {
    args::ArgumentParser index_parser("Graphtyper's index construction tool.");
    auto help_arg = add_arg_help(index_parser);
    auto command_arg = add_arg_command(index_parser, argv[1]);
    auto graph_arg = add_arg_graph(index_parser);
    auto index_arg = add_arg_index(index_parser);
    auto log_arg = add_arg_log(index_parser);

    parse_command_line(index_parser, argc, argv);

    parse_log(*log_arg);

    bool SUCCESS = true;
    SUCCESS &= check_required_argument(command_arg, "command");
    SUCCESS &= check_required_argument(graph_arg, "graph");

    // Exit if it failed to get all requred arguments
    if (!SUCCESS)
    {
      std::cerr << index_parser;
      return 1;
    }

    // If the index argument was not provided, try to get it from the graph argument.
    std::string index_path;

    if (*index_arg)
      index_path = args::get(*index_arg);
    else
      index_path = args::get(*graph_arg) + std::string("_gti");

    gyper::index_graph(args::get(*graph_arg), index_path);
  }
  else if (std::string(argv[1]) == std::string("call"))
  {
    args::ArgumentParser call_parser("Graphtyper's genotype calling tool.");
    auto help_arg = add_arg_help(call_parser);
    auto command_arg = add_arg_command(call_parser, argv[1]);
    auto graph_arg = add_arg_graph(call_parser);
    auto regions_arg = add_arg_regions(call_parser);
    auto index_arg = add_arg_index(call_parser);
    auto sam_arg = add_arg_sam(call_parser);
    auto sams_arg = add_arg_sams(call_parser);
    auto segment_arg = add_arg_segment(call_parser);
    auto stats_arg = add_arg_stats(call_parser);
    auto max_index_labels_arg = add_arg_max_index_labels(call_parser);
    auto mmvd_arg = add_arg_mmvd(call_parser);
    // auto gather_unmapped_arg = add_arg_gather_unmapped(call_parser);
    auto log_arg = add_arg_log(call_parser);
    auto minimum_variant_support_arg = add_arg_min_var_sup(call_parser);
    auto minimum_variant_support_ratio_arg = add_arg_min_var_sup_ratio(call_parser);
    auto soft_cap_of_non_snps_in_100_bp_window_arg = add_arg_soft_cap_of_non_snps_in_100_bp_window(call_parser);
    auto soft_cap_of_variants_in_100_bp_window_arg = add_arg_soft_cap_of_variants_in_100_bp_window(call_parser);
    auto hard_cap_of_non_snps_in_100_bp_window_arg = add_arg_hard_cap_of_non_snps_in_100_bp_window(call_parser);
    auto hard_cap_of_variants_in_100_bp_window_arg = add_arg_hard_cap_of_variants_in_100_bp_window(call_parser);
    //auto maximum_homozygous_allele_balance_arg = add_arg_maximum_homozygous_allele_balance(call_parser);
    auto epsilon_0_exponent_arg = add_arg_epsilon_0_exponent(call_parser);
    auto no_new_variants_arg = add_arg_no_new_variants(call_parser);
    auto hq_reads_arg = add_arg_hq_reads(call_parser);
    auto output_all_variants_arg = add_arg_output_all_variants(call_parser);
    auto read_chunk_size_arg = add_arg_read_chunk_size(call_parser);
    auto output_arg = add_arg_output_dir(call_parser);
    auto threads_arg = add_arg_threads(call_parser);
    auto get_sample_names_from_filename_arg = add_arg_get_sample_names_from_filename(call_parser);
    auto phased_arg = add_arg_phased(call_parser);
//    auto ref_vs_all_arg = add_arg_ref_vs_all(call_parser);
    auto always_query_hamming_distance_one_arg = add_arg_always_query_hamming_distance_one(call_parser);
    auto one_genotype_per_haplotype_arg = add_arg_one_genotype_per_haplotype(call_parser);
    // auto use_read_cache_arg = add_arg_use_read_cache(call_parser);
    auto suffix_id_arg = add_arg_suffix_id(call_parser);

    parse_command_line(call_parser, argc, argv);

    parse_log(*log_arg);
    parse_threads(*threads_arg);
    parse_read_chunk_size(*read_chunk_size_arg);
    // parse_use_read_cache(*use_read_cache_arg);
    parse_minimum_variant_support(*minimum_variant_support_arg);
    parse_minimum_variant_support_ratio(*minimum_variant_support_ratio_arg);
    parse_soft_cap_of_non_snps_in_100_bp_window(*soft_cap_of_non_snps_in_100_bp_window_arg);
    parse_soft_cap_of_variants_in_100_bp_window(*soft_cap_of_variants_in_100_bp_window_arg);
    parse_hard_cap_of_non_snps_in_100_bp_window(*hard_cap_of_non_snps_in_100_bp_window_arg);
    parse_hard_cap_of_variants_in_100_bp_window(*hard_cap_of_variants_in_100_bp_window_arg);
    //parse_maximum_homozygous_allele_balance(*maximum_homozygous_allele_balance_arg);
    parse_epsilon_0_exponent(*epsilon_0_exponent_arg);
    parse_stats(*stats_arg);
    parse_max_index_labels(*max_index_labels_arg);
    parse_mmvd(*mmvd_arg);
    parse_get_sample_names_from_filename(*get_sample_names_from_filename_arg);
    // parse_gather_unmapped(*gather_unmapped_arg);
    parse_no_new_variants(*no_new_variants_arg);
    parse_hq_reads(*hq_reads_arg);
    parse_output_all_variants(*output_all_variants_arg);
    parse_phased(*phased_arg);
//    parse_ref_vs_all(*ref_vs_all_arg);
    parse_always_query_hamming_distance_one(*always_query_hamming_distance_one_arg);
    parse_one_genotype_per_haplotype(*one_genotype_per_haplotype_arg);
    parse_suffix_id(*suffix_id_arg);

    bool SUCCESS = true;
    SUCCESS &= check_required_argument(command_arg, "command");
    SUCCESS &= check_required_argument(graph_arg, "graph");
    SUCCESS &= check_required_argument(regions_arg, "regions");

    std::vector<std::string> regions = args::get(*regions_arg);

    for (auto & reg : regions)
      reg.erase(std::remove(reg.begin(), reg.end(), ','), reg.end());

    // Either sam or sams is required
    if (!*sam_arg && !*sams_arg)
    {
      BOOST_LOG_TRIVIAL(error) << "[graphtyper::main] Either the 'sam' or 'sams' argument must be passed.";
      SUCCESS = false;
    }

    if (!SUCCESS)
    {
      std::cerr << call_parser;
      return 1; // Exit if it failed to get all required arguments
    }

    if (!is_directory(args::get(*output_arg)))
      mkdir(args::get(*output_arg).c_str(), 0755);

    // If the index_path argument was not provided, try to get it from the graph argument.
    std::string index_path;

    if (*index_arg)
      index_path = args::get(*index_arg);
    else
      index_path = args::get(*graph_arg) + std::string("_gti");

    std::vector<std::string> fasta_segments;

    if (*segment_arg)
    {
      fasta_segments.push_back(args::get(*segment_arg));
      gyper::Options::instance()->is_segment_calling = true;
    }

    // Parse SAM files
    std::vector<std::string> sams;

    if (*sam_arg)
      sams.push_back(args::get(*sam_arg));

    if (*sams_arg)
    {
      std::ifstream file_in(args::get(*sams_arg));
      std::string line;

      while (std::getline(file_in, line))
        sams.push_back(line);
    }

    // Check if graph exists
    if (!is_file(args::get(*graph_arg)))
    {
      BOOST_LOG_TRIVIAL(error) << "[graphtyper::main] Could not find a graph located at '" << args::get(*graph_arg) << "'.";
      return 1;
    }

    // Check if index exists
    if (!is_directory(index_path))
    {
      BOOST_LOG_TRIVIAL(error) << "[graphtyper::main] Could not find an index located at '" << args::get(*graph_arg) << "'.";
      return 1;
    }

    gyper::call(sams,
                args::get(*graph_arg),
                index_path,
                regions,
                std::move(fasta_segments),
                args::get(*output_arg)
                );
  }
  else if (std::string(argv[1]) == std::string("haplotypes"))
  {
    args::ArgumentParser haplotypes_parser("Graphtyper's haplotype extraction tool.");
    auto help_arg = add_arg_help(haplotypes_parser);
    auto command_arg = add_arg_command(haplotypes_parser, argv[1]);
    auto graph_arg = add_arg_graph(haplotypes_parser);
    auto haplotypes_arg = add_arg_haplotypes(haplotypes_parser);
    auto log_arg = add_arg_log(haplotypes_parser);
    auto max_extracted_haplotypes_arg = add_arg_max_extracted_haplotypes(haplotypes_parser);
    auto skip_breaking_down_extracted_haplotypes = add_arg_skip_breaking_down_extracted_haplotypes(haplotypes_parser);
    auto output_arg = add_arg_output(haplotypes_parser);
    auto region_arg = add_arg_region_val(haplotypes_parser);
    auto output_all_variants_arg = add_arg_output_all_variants(haplotypes_parser, "haplotypes");
    auto minimum_variant_support_arg = add_arg_min_var_sup(haplotypes_parser);

    parse_command_line(haplotypes_parser, argc, argv);

    parse_log(*log_arg);
    parse_max_extracted_haplotypes(*max_extracted_haplotypes_arg);
    parse_output_all_variants(*output_all_variants_arg);
    parse_minimum_variant_support(*minimum_variant_support_arg);

    bool SUCCESS = true;
    SUCCESS &= check_required_argument(command_arg, "command");
    SUCCESS &= check_required_argument(graph_arg, "graph");
    SUCCESS &= check_required_argument(haplotypes_arg, "haplotypes");

    if (!SUCCESS)
    {
      std::cerr << haplotypes_parser;
      return 1; // Exit if it failed to get all required arguments
    }

    if (not is_file(args::get(*haplotypes_arg)))
    {
      BOOST_LOG_TRIVIAL(error) << "[graphtyper::main] Haplotype file '"
                               << args::get(*haplotypes_arg)
                               << "' was not found.";
      return 1;
    }

    std::string output_file("haps.vcf.gz");

    if (*skip_breaking_down_extracted_haplotypes)
      gyper::Options::instance()->skip_breaking_down_extracted_haplotypes = true;

    if (*output_arg)
      output_file = args::get(*output_arg);

    // Check if graph exists
    if (!is_file(args::get(*graph_arg)))
    {
      BOOST_LOG_TRIVIAL(error) << "[graphtyper::main] Could not find a graph located at '"
                               << args::get(*graph_arg) << "'.";
      return 1;
    }

    gyper::extract_to_vcf(args::get(*graph_arg),
                          args::get(*haplotypes_arg),
                          output_file,
                          args::get(*region_arg)
                          );
  }
  else if (std::string(argv[1]) == std::string("discover"))
  {
    args::ArgumentParser discover_parser("Discovery variants based on the alignment to the "
      "reference genome"
      );
    auto help_arg = add_arg_help(discover_parser);
    auto command_arg = add_arg_command(discover_parser, argv[1]);
    auto graph_arg = add_arg_graph(discover_parser);
    auto regions_arg = add_arg_regions(discover_parser);
    auto sam_arg = add_arg_sam(discover_parser);
    auto sams_arg = add_arg_sams(discover_parser);
    auto output_arg = add_arg_output_dir(discover_parser);
    auto minimum_variant_support_arg = add_arg_min_var_sup(discover_parser);
    auto minimum_variant_support_ratio_arg = add_arg_min_var_sup_ratio(discover_parser);

    parse_command_line(discover_parser, argc, argv);

    parse_minimum_variant_support(*minimum_variant_support_arg);
    parse_minimum_variant_support_ratio(*minimum_variant_support_ratio_arg);

    bool SUCCESS = true;
    SUCCESS &= check_required_argument(command_arg, "command");
    SUCCESS &= check_required_argument(graph_arg, "graph");
    SUCCESS &= check_required_argument(regions_arg, "regions");

    std::vector<std::string> regions = args::get(*regions_arg);

    for (auto & reg : regions)
      reg.erase(std::remove(reg.begin(), reg.end(), ','), reg.end());

    // Either sam or sams is required
    if (!*sam_arg && !*sams_arg)
    {
      BOOST_LOG_TRIVIAL(error) << "[graphtyper::main] Either the 'sam' or 'sams' argument "
                               << "must be passed.";
      SUCCESS = false;
    }

    if (!SUCCESS)
    {
      std::cerr << discover_parser;
      return 1; // Exit if it failed to get all required arguments
    }

    // Parse SAM files
    std::vector<std::string> sams;

    if (*sam_arg)
      sams.push_back(args::get(*sam_arg));

    if (*sams_arg)
    {
      std::ifstream file_in(args::get(*sams_arg));
      std::string line;

      while (std::getline(file_in, line))
        sams.push_back(line);
    }

    if (!is_directory(args::get(*output_arg)))
      mkdir(args::get(*output_arg).c_str(), 0755);

    gyper::discover_directly_from_bam(args::get(*graph_arg),
                                      sams,
                                      regions,
                                      args::get(*output_arg)
      );
  }
  else if (std::string(argv[1]) == std::string("discovery_vcf"))
  {
    args::ArgumentParser discovery_vcf_parser("Graphtyper's discovery VCF creation tool.");
    auto help_arg = add_arg_help(discovery_vcf_parser);
    auto command_arg = add_arg_command(discovery_vcf_parser, argv[1]);
    auto graph_arg = add_arg_graph(discovery_vcf_parser);
    auto file_arg = add_arg_file(discovery_vcf_parser);
    auto log_arg = add_arg_log(discovery_vcf_parser);
    auto output_arg = add_arg_output(discovery_vcf_parser);

    parse_command_line(discovery_vcf_parser, argc, argv);

    parse_log(*log_arg);

    bool SUCCESS = true;
    SUCCESS &= check_required_argument(command_arg, "command");
    SUCCESS &= check_required_argument(graph_arg, "graph");
    SUCCESS &= check_required_argument(file_arg, "file");

    if (!SUCCESS)
    {
      std::cerr << discovery_vcf_parser;
      return 1; // Exit if it failed to get all required arguments
    }

    if (not is_file(args::get(*file_arg)))
    {
      BOOST_LOG_TRIVIAL(error) << "[graphtyper::main] File '"
                               << args::get(*file_arg) << "' was not found.";
      return 1;
    }

    std::string output_file("-");

    if (*output_arg)
      output_file = args::get(*output_arg);

    gyper::load_graph(args::get(*graph_arg));
<<<<<<< HEAD
=======
    gyper::Options::instance()->chr_prefix = gyper::graph.use_prefix_chr;
>>>>>>> 50d2a579
    gyper::graph.generate_reference_genome();
    gyper::global_varmap.load_many_variant_maps(args::get(*file_arg));
    gyper::global_varmap.filter_varmap_for_all();
    gyper::global_varmap.write_vcf(output_file);
  }
  else if (std::string(argv[1]) == std::string("vcf_merge"))
  {
    args::ArgumentParser vcf_merge_parser("Graphtyper's VCF merging tool. This tool is used to merge Graphtyper's genotype calls of multiple sample pools.");
    auto help_arg = add_arg_help(vcf_merge_parser);
    auto command_arg = add_arg_command(vcf_merge_parser, argv[1]);
    auto log_arg = add_arg_log(vcf_merge_parser);
    auto output_arg = add_arg_output(vcf_merge_parser);
    auto vcfs_arg = add_arg_vcfs(vcf_merge_parser);
    auto file_list_arg = add_arg_file_list(vcf_merge_parser);

    parse_command_line(vcf_merge_parser, argc, argv);

    parse_log(*log_arg);

    bool SUCCESS = true;
    SUCCESS &= check_required_argument(command_arg, "command");

    if (!*vcfs_arg && !*file_list_arg) // Either is required
      SUCCESS &= check_required_argument(vcfs_arg, "vcfs");

    if (!SUCCESS)
    {
      std::cerr << vcf_merge_parser;
      return 1; // Exit if it failed to get all required arguments
    }

    std::string output = "-";

    if (*output_arg)
      output = args::get(*output_arg);

    std::vector<std::string> vcfs;

    if (*vcfs_arg)
    {
      vcfs = args::get(*vcfs_arg);
    }
    else
    {
      assert (*file_list_arg);
      std::ifstream files;
      files.open(args::get(*file_list_arg));

      if (!files.is_open())
      {
        std::cerr << "[graphtyper::main] ERROR: Could not open file '" << args::get(*file_list_arg) << "'\n\n" << vcf_merge_parser;
        return 1;
      }

      for (std::string line; std::getline(files, line);)
        vcfs.push_back(line);
    }

    gyper::vcf_merge(vcfs, output);
  }
  else if (std::string(argv[1]) == std::string("vcf_concatenate"))
  {
    args::ArgumentParser vcf_concatenate_parser("Graphtyper's VCF concatenation tool. This tool is used to concatenate one or more Graphtyper VCF files. This tool is useful when appending haplotype VCF to the newly discovered variants VCF.");
    auto help_arg = add_arg_help(vcf_concatenate_parser);
    auto command_arg = add_arg_command(vcf_concatenate_parser, argv[1]);
    auto log_arg = add_arg_log(vcf_concatenate_parser);
    auto output_arg = add_arg_output(vcf_concatenate_parser);
    auto vcfs_arg = add_arg_vcfs(vcf_concatenate_parser);
    auto no_sort_arg = add_arg_no_sort(vcf_concatenate_parser);
    auto region_arg = add_arg_region_val(vcf_concatenate_parser);
    auto sites_only_arg = add_arg_sites_only(vcf_concatenate_parser);

    parse_command_line(vcf_concatenate_parser, argc, argv);

    parse_log(*log_arg);

    bool SUCCESS = true;
    SUCCESS &= check_required_argument(command_arg, "command");
    //SUCCESS &= check_required_argument(vcfs_arg, "vcfs");

    if (!SUCCESS)
    {
      std::cerr << vcf_concatenate_parser;
      return 1; // Exit if it failed to get all required arguments
    }

    std::string output = "-";

    if (*output_arg)
      output = args::get(*output_arg);

    std::string region = ".";

    if (*region_arg)
      region = args::get(*region_arg);

    gyper::vcf_concatenate(args::get(*vcfs_arg), output, *no_sort_arg, *sites_only_arg, region);
  }
  else if (std::string(argv[1]) == std::string("vcf_break_down"))
  {
    args::ArgumentParser vcf_break_down_parser("Graphtyper's VCF breaking down tool. Useful if you have a VCF file with a lot of multiallelic sites and would like to find all SNPs and indels which are part of more complex variants.");
    auto help_arg = add_arg_help(vcf_break_down_parser);
    auto command_arg = add_arg_command(vcf_break_down_parser, argv[1]);
    auto graph_arg = add_arg_graph(vcf_break_down_parser);
    auto log_arg = add_arg_log(vcf_break_down_parser);
    auto output_arg = add_arg_output(vcf_break_down_parser);
    auto vcf_pos_arg = add_arg_vcf_pos(vcf_break_down_parser);
    auto region_arg = add_arg_region_val(vcf_break_down_parser);

    parse_command_line(vcf_break_down_parser, argc, argv);

    parse_log(*log_arg);

    bool SUCCESS = true;
    SUCCESS &= check_required_argument(command_arg, "command");
    SUCCESS &= check_required_argument(graph_arg, "graph");
    SUCCESS &= check_required_argument(vcf_pos_arg, "vcf");

    if (!SUCCESS)
    {
      std::cerr << vcf_break_down_parser;
      return 1; // Exit if it failed to get all required arguments
    }

    std::string output = "-";

    if (*output_arg)
      output = args::get(*output_arg);

    // Check if graph exists
    if (!is_file(args::get(*graph_arg)))
    {
      BOOST_LOG_TRIVIAL(error) << "[graphtyper::main] Could not find a graph located at '" << args::get(*graph_arg) << "'.";
      return 1;
    }

    std::string region = ".";

    if (*region_arg)
      region = args::get(*region_arg);

    // load the graph
    gyper::load_graph(args::get(*graph_arg));
    gyper::vcf_break_down(args::get(*vcf_pos_arg), output, region);
  }
  else if (std::string(argv[1]) == std::string("vcf_update_info"))
  {
    args::ArgumentParser vcf_update_info_parser("Graphtyper's VCF update info tool. Useful if you have a Graphtyper VCF file with errors in the INFO fields you want fixed.");
    auto help_arg = add_arg_help(vcf_update_info_parser);
    auto command_arg = add_arg_command(vcf_update_info_parser, argv[1]);
    auto log_arg = add_arg_log(vcf_update_info_parser);
    auto output_arg = add_arg_output(vcf_update_info_parser);
    auto vcf_pos_arg = add_arg_vcf_pos(vcf_update_info_parser);

    parse_command_line(vcf_update_info_parser, argc, argv);

    parse_log(*log_arg);

    bool SUCCESS = true;
    SUCCESS &= check_required_argument(command_arg, "command");
    SUCCESS &= check_required_argument(vcf_pos_arg, "vcf");

    if (!SUCCESS)
    {
      std::cerr << vcf_update_info_parser;
      return 1; // Exit if it failed to get all required arguments
    }

    std::string output = "-";

    if (*output_arg)
      output = args::get(*output_arg);

    gyper::vcf_update_info(args::get(*vcf_pos_arg), output);
  }
  else if (std::string(argv[1]) == std::string("check"))
  {
    args::ArgumentParser check_parser("Graphtyper's check graph tool. Useful for debugging graphs.");
    auto help_arg = add_arg_help(check_parser);
    auto command_arg = add_arg_command(check_parser, argv[1]);
    auto graph_arg = add_arg_graph(check_parser);

    parse_command_line(check_parser, argc, argv);

    bool SUCCESS = true;
    SUCCESS &= check_required_argument(command_arg, "command");
    SUCCESS &= check_required_argument(graph_arg, "graph");

    if (!SUCCESS)
    {
      std::cerr << check_parser;
      return 1; // Exit if it failed to get all required arguments
    }

    gyper::load_graph(args::get(*graph_arg));
    gyper::graph.check();
    gyper::graph.print();
  }

  if (gyper::Options::instance()->sink)
    gyper::Options::instance()->sink->flush(); // Flush sink if there is one

  return 0;
}<|MERGE_RESOLUTION|>--- conflicted
+++ resolved
@@ -176,6 +176,7 @@
   return std::unique_ptr<TRegionVal>(new TRegionVal(parser, "REGION", "Region to use.", {"r", "region"}, "."));
 }
 
+
 /* sites only arg */
 std::unique_ptr<args::Flag>
 add_arg_sites_only(args::ArgumentParser & parser)
@@ -276,6 +277,7 @@
   return std::unique_ptr<TSam>(new TSam(parser, "SAMs", "A file with a list of SAM/BAM/CRAM files seperated by newlines.", {"S", "sams"}));
 }
 
+
 /** SAM argument */
 using TSegment = args::ValueFlag<std::string>;
 
@@ -341,6 +343,7 @@
   return std::unique_ptr<TVcfs>(new TVcfs(parser, "VCFs", "A list of bgzipped VCF files seperated by newlines.", {"V", "vcfs"}));
 }
 
+
 /** max_index_labels argument */
 using TMaxIndexLabels = args::ValueFlag<unsigned>;
 
@@ -350,9 +353,10 @@
   return std::unique_ptr<TMaxIndexLabels>(
     new TMaxIndexLabels(
       parser, "N", "Maximum number labels a single k-mer can be associated with.", {"max_index_labels"}
-    )
-  );
-}
+      )
+    );
+}
+
 
 void
 parse_max_index_labels(TMaxIndexLabels & max_index_labels)
@@ -401,6 +405,7 @@
   }
 }
 
+
 /** No new variants argument */
 std::unique_ptr<args::Flag>
 add_arg_no_new_variants(args::ArgumentParser & parser)
@@ -424,12 +429,14 @@
   return std::unique_ptr<args::Flag>(new args::Flag(parser, "", "Set to get sample names from filenames.", {"get_sample_names_from_filename"}));
 }
 
+
 void
 parse_get_sample_names_from_filename(args::Flag & get_sample_names_from_filename_arg)
 {
   if (get_sample_names_from_filename_arg)
     gyper::Options::instance()->get_sample_names_from_filename = true;
 }
+
 
 /** Only use HQ reads */
 std::unique_ptr<args::Flag>
@@ -456,6 +463,7 @@
   else
     return std::unique_ptr<args::Flag>(new args::Flag(parser, "OUTPUT_ALL_VARIANTS", "Set to output all variants, regardless of their allele number or size", {"output_all_variants"}));
 }
+
 
 void
 parse_output_all_variants(args::Flag & arg)
@@ -505,10 +513,10 @@
 {
   return std::unique_ptr<TSoftCapOfVariantsInWindow>(
     new TSoftCapOfVariantsInWindow(parser,
-                                  "N",
-                                  "Soft cap of number of variants that can appear in a 100 bp window.",
-                                  {"soft_cap_of_variants_in_100_bp_window"}
-                                  )
+                                   "N",
+                                   "Soft cap of number of variants that can appear in a 100 bp window.",
+                                   {"soft_cap_of_variants_in_100_bp_window"}
+                                   )
     );
 }
 
@@ -529,10 +537,10 @@
 {
   return std::unique_ptr<THardCapOfVariantsInWindow>(
     new THardCapOfVariantsInWindow(parser,
-                                  "N",
-                                  "Hard cap of number of variants that can appear in a 100 bp window.",
-                                  {"hard_cap_of_variants_in_100_bp_window"}
-                                  )
+                                   "N",
+                                   "Hard cap of number of variants that can appear in a 100 bp window.",
+                                   {"hard_cap_of_variants_in_100_bp_window"}
+                                   )
     );
 }
 
@@ -625,10 +633,10 @@
 {
   return std::unique_ptr<TEpsilonZeroExponent>(
     new TEpsilonZeroExponent(parser,
-                        "N",
-                        "Epsilon zero exponent (Default is 13)",
-                        {"e", "epsilon_0_exponent"}
-                        )
+                             "N",
+                             "Epsilon zero exponent (Default is 13)",
+                             {"e", "epsilon_0_exponent"}
+                             )
     );
 }
 
@@ -677,7 +685,7 @@
     new args::ValueFlag<std::string>(parser,
                                      "SUFFIX",
                                      "Suffix for variant IDs of genotyped variants.",
-      {"suffix_id"})
+                                     {"suffix_id"})
     );
 }
 
@@ -723,6 +731,7 @@
   if (use_phased_arg)
     gyper::Options::instance()->phased_output = true;
 }
+
 
 ///** Phased argument */
 //std::unique_ptr<args::Flag>
@@ -779,13 +788,14 @@
     gyper::Options::instance()->max_extracted_haplotypes = args::get(max_extracted_haplotypes_arg);
 }
 
+
 /** Skip breaking down extracted haplotypes argument */
 std::unique_ptr<args::Flag>
 add_arg_skip_breaking_down_extracted_haplotypes(args::ArgumentParser & parser)
 {
   return std::unique_ptr<args::Flag>(
     new args::Flag(parser, "SBDEH", "Set to skip breaking down extracted haplotypes.", {"k", "skip_breaking_down_extracted_haplotypes"})
-                                    );
+    );
 }
 
 
@@ -838,18 +848,20 @@
   }
 
   std::string const given_command = argv[1];
-  std::vector<std::string> available_commands = {"call",
-                                                 "check",
-                                                 "construct",
-                                                 "discover",
-                                                 "discovery_vcf",
-                                                 "haplotypes",
-                                                 "index",
-                                                 "vcf_merge",
-                                                 "vcf_concatenate",
-                                                 "vcf_break_down",
-                                                 "vcf_update_info"
-    };
+  std::vector<std::string> available_commands =
+  {
+    "call",
+    "check",
+    "construct",
+    "discover",
+    "discovery_vcf",
+    "haplotypes",
+    "index",
+    "vcf_merge",
+    "vcf_concatenate",
+    "vcf_break_down",
+    "vcf_update_info"
+  };
 
   if (std::find(available_commands.begin(), available_commands.end(), given_command) == available_commands.end())
   {
@@ -1166,8 +1178,8 @@
   else if (std::string(argv[1]) == std::string("discover"))
   {
     args::ArgumentParser discover_parser("Discovery variants based on the alignment to the "
-      "reference genome"
-      );
+                                         "reference genome"
+                                         );
     auto help_arg = add_arg_help(discover_parser);
     auto command_arg = add_arg_command(discover_parser, argv[1]);
     auto graph_arg = add_arg_graph(discover_parser);
@@ -1229,7 +1241,7 @@
                                       sams,
                                       regions,
                                       args::get(*output_arg)
-      );
+                                      );
   }
   else if (std::string(argv[1]) == std::string("discovery_vcf"))
   {
@@ -1269,10 +1281,6 @@
       output_file = args::get(*output_arg);
 
     gyper::load_graph(args::get(*graph_arg));
-<<<<<<< HEAD
-=======
-    gyper::Options::instance()->chr_prefix = gyper::graph.use_prefix_chr;
->>>>>>> 50d2a579
     gyper::graph.generate_reference_genome();
     gyper::global_varmap.load_many_variant_maps(args::get(*file_arg));
     gyper::global_varmap.filter_varmap_for_all();
@@ -1317,7 +1325,7 @@
     }
     else
     {
-      assert (*file_list_arg);
+      assert(*file_list_arg);
       std::ifstream files;
       files.open(args::get(*file_list_arg));
 
@@ -1327,7 +1335,7 @@
         return 1;
       }
 
-      for (std::string line; std::getline(files, line);)
+      for (std::string line; std::getline(files, line); )
         vcfs.push_back(line);
     }
 
