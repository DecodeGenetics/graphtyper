#include <algorithm>
#include <assert.h>
#include <cstdlib>
#include <iterator>
#include <iostream>
#include <set>
#include <time.h>

#include <boost/archive/binary_iarchive.hpp>
#include <boost/algorithm/string.hpp>
#include <boost/log/trivial.hpp>

#include <stations/join.hpp>
#include <stations/split.hpp>
#include <stations/station.hpp>

#include <graphtyper/graph/absolute_position.hpp>
#include <graphtyper/graph/graph_serialization.hpp>
#include <graphtyper/graph/haplotype_calls.hpp>
#include <graphtyper/graph/haplotype_extractor.hpp>
#include <graphtyper/typer/read_stats.hpp>
#include <graphtyper/typer/vcf_writer.hpp>
#include <graphtyper/utilities/graph_help_functions.hpp>
#include <graphtyper/utilities/io.hpp>
#include <graphtyper/utilities/options.hpp>
#include <graphtyper/utilities/vcf_help_functions.hpp>


namespace
{


bool
compare_gts(gyper::Genotype const & a, gyper::Genotype const & b)
{
  return a.id < b.id;
}


bool
are_genotype_paths_good(gyper::GenotypePaths const & geno)
{
  bool const fully_aligned = geno.all_paths_fully_aligned();

  if (geno.paths.size() == 0 || (!fully_aligned && (!geno.all_paths_unique() || geno.paths[0].size() < 63)))
    return false;

  if (gyper::Options::instance()->hq_reads)
  {
    if (!fully_aligned) // Require reads to be fully aligned
      return false;

    if (geno.paths[0].size() < 63)
      return false;

    if (geno.paths[0].mismatches > 5)
      return false;
  }

  return true;
}


} // anon namespace


namespace gyper
{

VcfWriter::VcfWriter(std::vector<std::string> const & samples, uint32_t variant_distance)
  : pns(samples)
  , pn(samples[0])
{
  BOOST_LOG_TRIVIAL(info) << "[graphtyper::vcf_writer] Getting all haplotypes.";
  BOOST_LOG_TRIVIAL(info) << "[graphtyper::vcf_writer] Number of variant nodes in graph "
                          << graph.var_nodes.size();

  haplotypes = gyper::graph.get_all_haplotypes(variant_distance);
  BOOST_LOG_TRIVIAL(info) << "[graphtyper::vcf_writer] Got "
                          << haplotypes.size()
                          << " haplotypes.";

  // Insert items in the id to haplotype map
  for (unsigned i = 0; i < haplotypes.size(); ++i)
  {
    haplotypes[i].clear_and_resize_samples(samples.size());
    std::vector<uint32_t> gt_ids = haplotypes[i].get_genotype_ids();

    for (unsigned j = 0; j < gt_ids.size(); ++j)
      id2hap[gt_ids[j]] = {i, j};
  }

  if (Options::instance()->stats.size() > 0)
  {
    BOOST_LOG_TRIVIAL(info) << "[graphtyper::vcf_writer] Gathering read statistics";
    this->read_stats = std::unique_ptr<ReadStats>(new ReadStats(samples.size()));
  }
}


void
VcfWriter::update_haplotype_scores_from_paths(std::vector<GenotypePaths> & genos,
                                              std::size_t const pn_index
  )
{
  {
    std::lock_guard<std::mutex> lock(haplotype_mutex);

    for (auto & geno : genos)
    {
      if (are_genotype_paths_good(geno))
        update_haplotype_scores_from_path(geno, pn_index, 0 /*unpaired*/);
    }
  }

  if (Options::instance()->stats.size() > 0)
    update_statistics(genos, pn_index);
}


void
VcfWriter::update_haplotype_scores_from_paths(
  std::vector<std::pair<GenotypePaths, GenotypePaths> > & genos,
  std::size_t const pn_index
  )
{
  {
    std::lock_guard<std::mutex> lock(haplotype_mutex);

    for (auto & geno : genos)
    {
      bool const READ1_IS_GOOD = are_genotype_paths_good(geno.first);
      bool const READ2_IS_GOOD = are_genotype_paths_good(geno.second);

      if (Options::instance()->hq_reads)
      {
        // Make sure both read pairs support the same haplotypes
        if (READ1_IS_GOOD && READ2_IS_GOOD)
        {
          update_haplotype_scores_from_path(geno.first, pn_index, 1 /*first in pair*/);
          update_haplotype_scores_from_path(geno.second, pn_index, 2 /*second in pair*/);
        }
      }
      else
      {
        if (READ1_IS_GOOD && READ2_IS_GOOD)
        {
          update_haplotype_scores_from_path(geno.first, pn_index, 1 /*first in pair*/);
          update_haplotype_scores_from_path(geno.second, pn_index, 2 /*second in pair*/);

          if (Options::instance()->stats.size() > 0)
          {
            for (auto & hap : haplotypes)
              hap.hap_samples[pn_index].stats->pair_stats.clear();
          }
        }
        else if (READ1_IS_GOOD)
        {
          update_haplotype_scores_from_path(geno.first, pn_index, 0 /*unpaired*/);
        }
        else if (READ2_IS_GOOD)
        {
          update_haplotype_scores_from_path(geno.second, pn_index, 0 /*unpaired*/);
        }
      }
    }
  }

  if (Options::instance()->stats.size() > 0)
    update_statistics(genos, pn_index);
}


void
VcfWriter::print_variant_group_details() const
{
  std::string const hap_stats_fn = Options::instance()->stats + "/" + pns[0] + "_variant_group_details.tsv.gz";
  BOOST_LOG_TRIVIAL(info) << "[graphtyper::vcf_writer] Generating variant group info statistics to " << hap_stats_fn;
  std::stringstream hap_file;

  // Write header file
  hap_file << "groupID\talleleID\tcontig\tposition\tsequence\n";

  for (unsigned ps = 0; ps < haplotypes.size(); ++ps)
  {
    auto const & hap = haplotypes[ps];
    uint32_t const cnum = hap.get_genotype_num();

    for (uint32_t c = 0; c < cnum; ++c)
    {
      assert (hap.gts.size() > 0);
      uint32_t const abs_pos = hap.gts[0].id;
      std::vector<char> seq = graph.get_sequence_of_a_haplotype_call(hap.gts, c);
      assert (seq.size() > 1);
      auto contig_pos = absolute_pos.get_contig_position(abs_pos);

      hap_file << ps << "\t" << c << "\t"
               << contig_pos.first << "\t" << contig_pos.second << "\t"
               << std::string(seq.begin() + 1, seq.end());
      hap_file << "\n";
     }
  }

  std::lock_guard<std::mutex> lock(io_mutex);
  write_gzipped_to_file(hap_file, hap_stats_fn);
}


void
VcfWriter::print_variant_details() const
{
  std::string const variant_details_fn =
    Options::instance()->stats + "/" + pns[0] + "_variant_details.tsv.gz";

  BOOST_LOG_TRIVIAL(info) << "[graphtyper::vcf_writer] Generating variant info statistics to "
                          << variant_details_fn;

  std::stringstream variant_file;

  // Write header file
  variant_file << "variantID\tcontig\tposition\tallele_num\tsequence\n";

  for (std::size_t v = 0; v < graph.var_nodes.size(); ++v)
  {
    auto const & label = graph.var_nodes[v].get_label();
    auto contig_pos = absolute_pos.get_contig_position(label.order);

    variant_file << v << "\t"
                 << contig_pos.first << "\t"
                 << contig_pos.second << "\t"
                 << label.variant_num << "\t"
                 << std::string(label.dna.begin(), label.dna.end())
                 << "\n";
  }

  std::lock_guard<std::mutex> lock(io_mutex);
  write_gzipped_to_file(variant_file, variant_details_fn);
}


void
VcfWriter::print_statistics_headers() const
{
  assert (Options::instance()->stats.size() > 0);

  // Get filenames
  std::string const read_details_fn =
    Options::instance()->stats + "/" + pn + "_read_details.tsv.gz";

  std::string const path_details_fn =
    Options::instance()->stats + "/" + pn + "_read_path_details.tsv.gz";

  std::stringstream read_ss;
  std::stringstream path_ss;
  read_ss << "query\t" << "read_group\t" << "sample\t" << "read\t" << "read_qual\t"
          << "alignment_length\t" << "mapping_quality\t" << "original_mapped_pos\t"
          << "ml_insert_size\t" << "is_originally_unaligned\t"  << "is_originally_clipped" << "\n";

  path_ss << "query\t" << "pathID\t" << "read_start_index\t" << "read_end_index\t"
          << "num_mismatches\t" << "strand\t" << "contig\t" << "alignment_begin\t"
          << "alignment_end\t" << "overlapping_variant_nodes\n";

  std::lock_guard<std::mutex> lock(io_mutex);
  write_gzipped_to_file(read_ss, read_details_fn, false /*append*/);
  write_gzipped_to_file(path_ss, path_details_fn, false /*append*/);
}

void
VcfWriter::print_geno_statistics(std::stringstream & read_ss,
                                 std::stringstream & path_ss,
                                 GenotypePaths const & geno,
                                 std::size_t const pn_index
  )
{
  std::stringstream id;
  assert (geno.details);
  id << pns[pn_index] << "_" << geno.details->query_name << "/" << (geno.is_first_in_pair ? 1 : 2);

  read_ss << id.str() << "\t"
          << geno.details->read_group << "\t"
          << pns[pn_index] << "\t"
          << std::string(geno.read.begin(), geno.read.end()) << "\t"
          << std::string(geno.qual.begin(), geno.qual.end()) << "\t"
          << geno.longest_path_length << "\t"
          << static_cast<uint16_t>(geno.mapq) << "\t"
          << geno.original_pos << "\t";

  if (geno.ml_insert_size == 0x7FFFFFFFl)
    read_ss << "NA";
  else
    read_ss << geno.ml_insert_size;

  read_ss << "\t"
          << (geno.is_originally_unaligned ? "Y" : "N") << "\t"
          << (geno.is_originally_clipped ? "Y" : "N") << "\n";

  for (std::size_t p = 0; p < geno.paths.size(); ++p)
  {
    auto const & path = geno.paths[p];
    uint32_t const ref_reach_start = path.start_ref_reach_pos();
    uint32_t const ref_reach_end = path.end_ref_reach_pos();

    auto const contig_pos_start = absolute_pos.get_contig_position(ref_reach_start);
    auto const contig_pos_end = absolute_pos.get_contig_position(ref_reach_end);

    std::vector<std::size_t> overlapping_vars;

    // Find
    for (std::size_t i = 0; i < path.var_order.size(); ++i)
    {
      auto const & var_order = path.var_order[i];
      auto const & num = path.nums[i];

      auto find_it = id2hap.find(var_order);
      assert (find_it->second.first < haplotypes.size());
      auto const & hap = haplotypes[find_it->second.first];
      assert (find_it->second.second < hap.gts.size());
      auto const & gt = hap.gts[find_it->second.second];

      for (uint32_t g = 0; g < gt.num; ++g)
      {
        if (num.test(g))
          overlapping_vars.push_back(gt.first_variant_node + g);
      }
    }

    path_ss << id.str() << "\t"
            << p << "\t"
            << path.read_start_index << "\t"
            << path.read_end_index << "\t"
            << path.mismatches << "\t"
            << (geno.forward_strand ? "F" : "B") << "\t"
            << contig_pos_start.first << "\t"
            << contig_pos_start.second << "\t"
            << contig_pos_end.second << "\t";

    std::sort(overlapping_vars.begin(), overlapping_vars.end());

    if (overlapping_vars.size() == 0)
    {
      path_ss << "NA";
    }
    else
    {
      path_ss << overlapping_vars[0];

      for (std::size_t o = 1; o < overlapping_vars.size(); ++o)
        path_ss << "," << overlapping_vars[o];
    }

    path_ss << "\n";
  }
}

void
VcfWriter::update_statistics(std::vector<GenotypePaths> & genos, std::size_t const pn_index)
{
  // Get filenames
  std::string const read_details_fn =
    Options::instance()->stats + "/" + pn + "_read_details.tsv.gz";

  std::string const path_details_fn =
    Options::instance()->stats + "/" + pn + "_read_path_details.tsv.gz";

  // Write reads and paths to these streams and then write those in a gzipped file
  std::stringstream read_ss;
  std::stringstream path_ss;

  for (auto const & geno : genos)
    print_geno_statistics(read_ss, path_ss, geno, pn_index);

  std::lock_guard<std::mutex> lock(io_mutex);
  write_gzipped_to_file(read_ss, read_details_fn, true /*append*/);
  write_gzipped_to_file(path_ss, path_details_fn, true /*append*/);
}


void
VcfWriter::update_statistics(std::vector<std::pair<GenotypePaths, GenotypePaths> > & genos,
                             std::size_t const pn_index
  )
{
  // Get filenames
  std::string const read_details_fn =
    Options::instance()->stats + "/" + pn + "_read_details.tsv.gz";

  std::string const path_details_fn =
    Options::instance()->stats + "/" + pn + "_read_path_details.tsv.gz";

  // Write reads and paths to these streams and then write those in a gzipped file
  std::stringstream read_ss;
  std::stringstream path_ss;

  for (auto const & geno : genos)
  {
    print_geno_statistics(read_ss, path_ss, geno.first, pn_index);
    print_geno_statistics(read_ss, path_ss, geno.second, pn_index);
  }

  std::lock_guard<std::mutex> lock(io_mutex);
  write_gzipped_to_file(read_ss, read_details_fn, true /*append*/);
  write_gzipped_to_file(path_ss, path_details_fn, true /*append*/);
}


void
VcfWriter::update_haplotype_scores_from_path(GenotypePaths & geno,
                                             std::size_t const pn_index,
                                             unsigned const /*read_pair*/
  )
{
  assert (are_genotype_paths_good(geno));

  // Quality metrics
  bool const fully_aligned = geno.all_paths_fully_aligned();
  bool const non_unique_paths = !geno.all_paths_unique();
  std::size_t const mismatches = geno.paths[0].mismatches;
<<<<<<< HEAD
  assert (geno.read.size() >= 63);
=======
>>>>>>> 3959ad9d
  std::vector<uint32_t> recent_ids;
  bool has_low_quality_snp = false;

  for (auto p_it = geno.paths.begin(); p_it != geno.paths.end(); ++p_it)
  {
    assert(p_it->var_order.size() == p_it->nums.size());

    for (std::size_t i = 0; i < p_it->var_order.size(); ++i)
    {
      assert(id2hap.count(p_it->var_order[i]) == 1);
      std::pair<uint32_t, uint32_t> const type_ids = id2hap.at(p_it->var_order[i]); // hap_id = first, gen_id = second
      assert(type_ids.first < haplotypes.size());

      // Check if the genotype is a SNP
      if (!has_low_quality_snp && graph.is_snp(type_ids.second))
      {
        uint32_t const offset = p_it->var_order[i] - p_it->start_correct_pos();

        if (offset < geno.qual.size())
        {
          assert(geno.qual[offset] >= 33);
          has_low_quality_snp = geno.qual[offset] - 33 <= 25;
        }
      }

      haplotypes[type_ids.first].add_explanation(type_ids.second, p_it->nums[i]);
      recent_ids.push_back(type_ids.first);

      // Add coverage if the explanation is unique
      if (p_it->nums[i].count() == 1)
      {
        // Check which bit is set
        uint16_t b = 0;

        while (not p_it->nums[i].test(b))
          ++b;

        haplotypes[type_ids.first].add_coverage(type_ids.second, b);
      }
      else /* Otherwise the coverage is ambigous => 0xFFFEu */
      {
        haplotypes[type_ids.first].add_coverage(type_ids.second, 0xFFFEu);
      }
    }
  }

  std::sort(recent_ids.begin(), recent_ids.end());
  auto last = std::unique(recent_ids.begin(), recent_ids.end());

  // After each read, move the "explain" to the score vector.
  for (auto it = recent_ids.begin(); it != last; ++it)
  {
    assert(*it < haplotypes.size());
    assert(pn_index < haplotypes[*it].hap_samples.size());
    assert (geno.paths.size() > 0);

    // Move INFO to variant statistics. This needs to called before 'coverage_to_gts', because it uses the coverage of each variant.
    haplotypes[*it].clipped_reads_to_stats(geno.all_paths_fully_aligned());
    haplotypes[*it].mapq_to_stats(geno.mapq);
    haplotypes[*it].strand_to_stats(geno.forward_strand, geno.is_first_in_pair);
    haplotypes[*it].realignment_to_stats(geno.is_originally_unaligned,
                                         geno.is_originally_clipped,
                                         geno.original_pos /*original_pos*/,
                                         absolute_pos.get_contig_position(geno.paths[0].start_correct_pos()).second /*new_pos*/
                                         );

    haplotypes[*it].graph_complexity_to_stats();

    // Update the likelihood scores
    haplotypes[*it].explain_to_score(pn_index, has_low_quality_snp, non_unique_paths, geno.mapq, fully_aligned, mismatches);
    haplotypes[*it].coverage_to_gts(pn_index); // Update the coverage
  }
}


THapCalls
VcfWriter::get_haplotype_calls() const
{
  THapCalls hap_calls;
  hap_calls.reserve(haplotypes.size());

  for (auto const & hap : haplotypes)
    hap_calls.push_back(std::make_pair(hap.get_haplotype_calls(), hap.gts));

  return hap_calls;
}


std::vector<Genotype>
VcfWriter::get_gts() const
{
  // Get all genotypes
  std::vector<Genotype> gts;

  for (auto hap_it = haplotypes.cbegin(); hap_it != haplotypes.cend(); ++hap_it)
  {
    std::vector<Genotype> new_gts(hap_it->gts);

    if (new_gts.size() == 0)
      BOOST_LOG_TRIVIAL(error) << "A haplotype contained no genotypes.";

    std::move(new_gts.begin(), new_gts.end(), std::back_inserter(gts));
  }

  BOOST_LOG_TRIVIAL(info) << "[graphtyper::vcf_writer] Number of markers are " << gts.size();
  std::sort(gts.begin(), gts.end(), compare_gts);
  return gts;
}


std::vector<uint32_t>
VcfWriter::explain_map_to_haplotype_scores(std::size_t const pn_index, ExplainMap const & explain_map)
{
  std::shared_ptr<ExplainMap> shared_explain_map = std::make_shared<ExplainMap>(explain_map);
  std::shared_ptr<std::size_t> shared_pn_index = std::make_shared<std::size_t>(pn_index);
  std::size_t const num = explain_map.cbegin()->second.size();
  std::vector<uint32_t> hap_scores((num + 1) * num / 2, 0u);
  auto hap_scores_split = stations::split(hap_scores, Options::instance()->threads);

  auto update_scores = [this](std::shared_ptr<ExplainMap> explain_map,
                              std::shared_ptr<std::vector<uint32_t> > hap_scores,
                              std::shared_ptr<uint32_t> i_start,
                              std::shared_ptr<std::size_t> pn_index
                              )
  {
    for (auto it = explain_map->cbegin(); it != explain_map->cend(); ++it)
    {
      std::pair<uint16_t, uint16_t> xy = to_pair(*i_start);
      uint16_t x = xy.first;
      uint16_t y = xy.second;

      for (uint32_t i = 0; i < hap_scores->size(); ++i)
      {
        // std::cout << "x, y = " << x << " " << y << std::endl;
        assert (x < it->second.size());
        assert (y < it->second.size());
        // assert (i < hap_scores.size());

        (*hap_scores)[i] += this->haplotypes[it->first].best_score_of_a_path(*pn_index, it->second[x], it->second[y]);

        if (x == y)
        {
          x = 0;
          ++y;
        }
        else
        {
          ++x;
        }
      }
    }
  };

  {
    stations::Station hap_scores_station(Options::instance()->threads);
    uint32_t i = 0;

    for (unsigned j = 0; j < hap_scores_split.size(); ++j)
    {
      hap_scores_station.add_to_thread(j /*thread id*/,
                                       update_scores /*work*/,
                                       shared_explain_map,
                                       hap_scores_split[j],
                                       std::make_shared<uint32_t>(i),
                                       shared_pn_index
                                     );
      i += hap_scores_split[j]->size();
    }
  }

  stations::join(hap_scores, hap_scores_split);
  return hap_scores;
}


uint32_t
VcfWriter::explain_map_specific_indexes_to_haplotype_scores(
  std::size_t const pn_index,
  std::pair<uint32_t, uint32_t> const index,
  ExplainMap const & explain_map
) const
{
  uint32_t hap_score = 0;

  for (auto it = explain_map.cbegin(); it != explain_map.cend(); ++it)
    hap_score += haplotypes[it->first].best_score_of_a_path(pn_index, it->second[index.first], it->second[index.second]);

  return hap_score;
}


void
VcfWriter::find_path_explanation(GenotypePaths const & gt_path,
                                 std::vector<std::pair<uint32_t, std::bitset<MAX_NUMBER_OF_HAPLOTYPES> > > & ids_and_path_explain
                                 )
{
  // ids_and_path_explain is a vector of haplotype_id and haplotype_explain pairs
  assert (ids_and_path_explain.size() == 0);
  std::vector<uint32_t> recent_ids;

  for (auto p_it = gt_path.paths.cbegin(); p_it != gt_path.paths.cend(); ++p_it)
  {
    assert (p_it->var_order.size() == p_it->nums.size());

    for (unsigned i = 0; i < p_it->var_order.size(); ++i)
    {
      std::pair<uint32_t, uint32_t> type_ids = id2hap.at(p_it->var_order[i]); //hap_id = first, gen_id = second
      assert (type_ids.first < haplotypes.size());
      haplotypes[type_ids.first].add_explanation(type_ids.second, p_it->nums[i]);
      recent_ids.push_back(type_ids.first);
    }
  }

  std::sort(recent_ids.begin(), recent_ids.end());
  auto last_it = std::unique(recent_ids.begin(), recent_ids.end());

  for (auto it = recent_ids.begin(); it != last_it; ++it)
  {
    assert (*it < haplotypes.size());
    std::bitset<MAX_NUMBER_OF_HAPLOTYPES> path_explain = haplotypes[*it].explain_to_path_explain();
    ids_and_path_explain.push_back(std::make_pair(*it, path_explain));
    assert (ids_and_path_explain.back().second.any());
  }
}


} // namespace gyper<|MERGE_RESOLUTION|>--- conflicted
+++ resolved
@@ -415,10 +415,6 @@
   bool const fully_aligned = geno.all_paths_fully_aligned();
   bool const non_unique_paths = !geno.all_paths_unique();
   std::size_t const mismatches = geno.paths[0].mismatches;
-<<<<<<< HEAD
-  assert (geno.read.size() >= 63);
-=======
->>>>>>> 3959ad9d
   std::vector<uint32_t> recent_ids;
   bool has_low_quality_snp = false;
 
