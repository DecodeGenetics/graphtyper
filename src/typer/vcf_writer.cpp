--- conflicted
+++ resolved
@@ -365,13 +365,6 @@
                                          absolute_pos.get_contig_position(geno.paths[0].start_correct_pos()).second /*new_pos*/
                                          );
 
-<<<<<<< HEAD
-    //if (not geno.is_originally_unaligned && geno.original_pos != absolute_pos.get_contig_position(geno.paths[0].start_correct_pos()).second)
-    //  std::cerr << "Original pos, new pos = " << geno.original_pos << " " << absolute_pos.get_contig_position(geno.paths[0].start_correct_pos()).second << "\n";
-
-    haplotypes[*it].realignment_to_stats(geno.is_originally_unaligned, geno.is_originally_clipped, geno.original_pos /*original_pos*/, absolute_pos.get_contig_position(geno.paths[0].start_correct_pos()).second /*new_pos*/);
-=======
->>>>>>> f733e705
     haplotypes[*it].graph_complexity_to_stats();
 
     // Update the likelihood scores
