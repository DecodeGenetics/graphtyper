<<<<<<< HEAD
=======
#include <algorithm>
>>>>>>> 50d2a579
#include <cassert> // assert
#include <list> // std::list
#include <memory> // std::shared_ptr
#include <sstream> // std::ostringstream
#include <string> // std::string
#include <unordered_map> // std::unordered_map
#include <vector> // std::vector

#include <paw/station.hpp>

#include <seqan/basic.h>
#include <seqan/sequence.h>
#include <seqan/seq_io.h>
#include <seqan/hts_io.h>

#include <boost/log/trivial.hpp> // BOOST_LOG_TRIVIAL

#include <graphtyper/constants.hpp>
#include <graphtyper/graph/absolute_position.hpp>
#include <graphtyper/graph/graph_serialization.hpp> // gyper::load_graph
#include <graphtyper/graph/haplotype_calls.hpp>
#include <graphtyper/graph/haplotype_extractor.hpp>
#include <graphtyper/graph/reference_depth.hpp>
#include <graphtyper/index/rocksdb.hpp> // gyper::index (global)
#include <graphtyper/index/indexer.hpp> // gyper::index (global)
#include <graphtyper/index/mem_index.hpp> // gyper::mem_index (global)
#include <graphtyper/typer/alignment.hpp>
#include <graphtyper/typer/caller.hpp>
#include <graphtyper/typer/discovery.hpp>
#include <graphtyper/typer/graph_swapper.hpp>
#include <graphtyper/typer/genotype_paths.hpp> // gyper::GenotypePaths
#include <graphtyper/typer/segment_calling.hpp>
#include <graphtyper/typer/variant_support.hpp>
#include <graphtyper/typer/vcf.hpp>
#include <graphtyper/typer/vcf_writer.hpp> // gyper::VcfWriter
#include <graphtyper/typer/variant_map.hpp>
#include <graphtyper/utilities/io.hpp>
#include <graphtyper/utilities/type_conversions.hpp>
#include <graphtyper/utilities/hash_seqan.hpp>
#include <graphtyper/utilities/options.hpp> // gyper::Options


// gyper::TReads is defined in sam_reader.hpp

namespace gyper
{

void
caller(std::shared_ptr<TReads> reads,
       std::shared_ptr<VcfWriter> writer,
       std::shared_ptr<std::size_t const> pn_index
       )
{
  assert(reads->size() > 0);

  // Check if the reads are paired
  if (seqan::length((*reads)[0].second.seq) == 0)
  {
    // Do not process unpaired reads when calling segments
    if (!Options::instance()->is_segment_calling &&
        !Options::instance()->hq_reads
        )
    {
      // The reads are unpaired
      std::vector<GenotypePaths> genos;
      align_unpaired_read_pairs(*reads, genos);

      if (!Options::instance()->no_new_variants)
      {
        ReferenceDepth reference_depth;

        std::vector<VariantCandidate> variants = discover_variants(genos);
        global_varmap.add_variants(std::move(variants), *pn_index);

        for (auto const & geno : genos)
          reference_depth.add_genotype_paths(geno);

        global_reference_depth.add_reference_depths_from(reference_depth, *pn_index);
      }

      writer->update_haplotype_scores_from_paths(genos, *pn_index);
    }
  }
  else
  {
    std::vector<std::pair<GenotypePaths, GenotypePaths> > geno_pairs =
      align_paired_reads(*reads);

    if (!Options::instance()->no_new_variants)
    {
      // We only use reference depth for paired reads
      // (since we do not discovery new variants using the unpaired reads)
      ReferenceDepth reference_depth;

      std::vector<VariantCandidate> variants = discover_variants(geno_pairs);
      global_varmap.add_variants(std::move(variants), *pn_index);

      for (auto const & geno : geno_pairs)
      {
        reference_depth.add_genotype_paths(geno.first);
        reference_depth.add_genotype_paths(geno.second);
      }

      global_reference_depth.add_reference_depths_from(reference_depth, *pn_index);
    }

    writer->update_haplotype_scores_from_paths(geno_pairs, *pn_index);
  }

  // The reads are no longer needed, let the memory free
  reads->clear();
  reads->shrink_to_fit();
}


void
read_samples(std::unordered_map<std::string, std::string> & rg2sample,
             std::vector<std::string> & samples,
             std::vector<std::string> const & hts_paths
             )
{
  for (auto const & hts_path : hts_paths)
  {
    std::vector<std::string> new_samples;

    if (!Options::instance()->get_sample_names_from_filename)
      new_samples = gyper::get_sample_names_from_bam_header(hts_path, rg2sample);

    if (new_samples.size() == 0)
    {
      std::string sample_name = hts_path.substr(hts_path.rfind('/') + 1, hts_path.rfind('.'));
      BOOST_LOG_TRIVIAL(info) << "[graphtyper::caller] Got sample name from filename";

      if (std::count(sample_name.begin(), sample_name.end(), '.') > 0)
        sample_name = sample_name.substr(0, sample_name.find('.'));

      new_samples.push_back(sample_name);
    }
    else if (new_samples.size() > 1)
    {
      BOOST_LOG_TRIVIAL(error) << "[graphtyper::caller] Sorry, currently Graphtyper does not "
                               << "support merged SAM/BAM files. Only one sample per file, please.";
      std::exit(1);
    }

    std::move(new_samples.begin(), new_samples.end(), std::back_inserter(samples));
  }
}


void
call(std::vector<std::string> const & hts_paths,
     std::string const & graph_path,
     std::string const & index_path,
     std::vector<std::string> const & regions,
     std::vector<std::string> const & segment_fasta_files,
     std::string const & output_dir
     )
{
  if (hts_paths.size() == 0)
  {
    BOOST_LOG_TRIVIAL(error) << "[graphtyper::caller] No input BAM files.";
    std::exit(1);
  }

  assert(regions.size() > 0);

  // Extract sample names from SAM.
  std::unordered_map<std::string, std::string> rg2sample;
  std::vector<std::string> samples;

  // Gather all the sample names
  read_samples(rg2sample, samples, hts_paths);
  assert(samples.size() > 0);
  std::string const & pn = samples[0];
  std::shared_ptr<Vcf> vcf;

  {
    std::ostringstream ss;
    ss << output_dir << "/" << pn << "_calls.vcf.gz";
    vcf = std::make_shared<Vcf>(WRITE_BGZF_MODE, ss.str());

    // Set sample names
    vcf->sample_names = samples;
  }

  load_graph(graph_path); // Loads the graph into the global variable 'graph'
  load_index(index_path); // Loads the index into the global variable 'index'
  mem_index.load(); // Loads the in-memory index
  //mem_index.generate_hamming1_hash_map(); // Generate a hashmap with edit distance 1
  index.close(); // Close the RocksDB index, we will use the in-memory index for querying reads
  Options::instance()->chr_prefix = gyper::graph.use_prefix_chr;

  // Increasing variant distance can increase computational time and file sizes of *.hap files.
  std::shared_ptr<VcfWriter> writer;

  if (Options::instance()->phased_output)
  {
    writer = std::make_shared<VcfWriter>(samples, 60 /*variant distance*/);
  }
  else if (Options::instance()->is_segment_calling)
  {
    writer = std::make_shared<VcfWriter>(samples, 1 /*variant distance*/);
  }
  else
  {
    writer = std::make_shared<VcfWriter>(samples,
                                         Options::instance()->max_merge_variant_dist
                                         /*variant distance*/);
  }

  if (Options::instance()->stats.size() > 0)
  {
    writer->print_statistics_headers();
    writer->print_variant_details();
    writer->print_variant_group_details();
  }

  std::vector<ReferenceDepth> reference_depth_per_sample;

  {
    std::size_t const READ_BATCH_SIZE = Options::instance()->read_chunk_size;
    std::list<std::shared_ptr<TReads> > reads;

    if (!Options::instance()->no_new_variants)
    {
      // Only use varmap and reference depth when discovering new variants

      global_varmap.set_samples(samples);
      global_reference_depth.set_pn_count(samples.size());
    }

    std::vector<std::shared_ptr<std::size_t> > pn_indexes;

    {
<<<<<<< HEAD
      stations::Station caller_station(Options::instance()->threads, 3 /*queue size*/);
=======
      paw::Station caller_station(Options::instance()->threads, 3 /*queue size*/);
>>>>>>> 50d2a579
      caller_station.options.verbosity = 2; // Print messages

      for (std::size_t i = 0; i < hts_paths.size(); ++i)
      {
        SamReader sam_reader(hts_paths[i], regions);

        // Flush logs
        if (Options::instance()->sink)
          Options::instance()->sink->flush();

        while (true)
        {
          pn_indexes.push_back(std::make_shared<std::size_t>(i));
          reads.push_back(std::make_shared<TReads>(sam_reader.read_N_reads(READ_BATCH_SIZE)));

          if (reads.back()->size() > 0)
          {
            caller_station.add(caller, reads.back(), writer, pn_indexes.back());
          }
          else
          {
            // Remove the batch with no reads
            reads.pop_back();
            pn_indexes.pop_back();
            break;
          }
        }
      }

      caller_station.join();
    }
  }

  // Check segments
  if (segment_fasta_files.size() > 0)
  {
    BOOST_LOG_TRIVIAL(info) << "[graphtyper::caller]"
                            << "Estimating the likelihoods of few different segments.";

    std::ostringstream segment_calls_path;
    segment_calls_path << output_dir << "/" << pn << "_segments.vcf.gz";
    segment_calling(segment_fasta_files, *writer, segment_calls_path.str(), samples);
  }

  // Write genotype calls
  {
    std::ostringstream hap_calls_path;
    hap_calls_path << output_dir << "/" << pn << ".hap";
    HaplotypeCalls hap_calls(writer->get_haplotype_calls());
    BOOST_LOG_TRIVIAL(info) << "[graphtyper::caller] Writing haplotype calls to '"
                            << hap_calls_path.str() << "'";
    save_calls(hap_calls, hap_calls_path.str());
    BOOST_LOG_TRIVIAL(info) << "[graphtyper::caller] Writing calls to '"
                            << output_dir
                            << "/"
                            << pn
                            << "_calls.vcf.gz'";

    for (unsigned ps = 0; ps < writer->haplotypes.size(); ++ps)
      vcf->add_haplotype(writer->haplotypes[ps], true /*clear haplotypes*/, ps);

    vcf->post_process_variants(false /*normalize variants?*/, true /*trim variant sequences?*/);
    vcf->write();
  }

  // Write a VCF with all the new variants
  if (!gyper::Options::instance()->no_new_variants)
  {
    std::ostringstream discovery_vcf_path;
    discovery_vcf_path << output_dir << "/" << pn << "_variants.vcf.gz";

    BOOST_LOG_TRIVIAL(info) << "[graphtyper::caller] Writing discovery results to '"
                            << discovery_vcf_path.str();

    global_varmap.create_varmap_for_all();

    std::ostringstream variant_map_path;
    variant_map_path << output_dir << "/" << pn << "_variant_map";

    BOOST_LOG_TRIVIAL(info) << "[graphtyper::caller] Writing variant map to '"
                            << variant_map_path.str();

    save_variant_map(variant_map_path.str(), global_varmap);
    global_varmap.filter_varmap_for_all();
    global_varmap.write_vcf(discovery_vcf_path.str());
  }

  BOOST_LOG_TRIVIAL(info) << "[graphtyper::caller] Finished.";
}


std::vector<VariantCandidate>
find_variants_in_cigar(seqan::BamAlignmentRecord const & record,
                       GenomicRegion const & region,
                       std::string const & ref
                       )
{
  std::vector<VariantCandidate> new_var_candidates;
  assert(record.beginPos != -1);
  long ref_abs_pos = absolute_pos.get_absolute_position(region.chr, record.beginPos + 1);
  long const reference_offset = graph.ref_nodes.size() > 0 ?
                                graph.ref_nodes[0].get_label().order :
                                0;

  long read_pos = 0;
  std::string read(seqan::begin(record.seq), seqan::end(record.seq));
  long begin_clipping_size = 0;
  bool is_clipped = false;
  std::string reference_seq;
  std::string read_seq;

  for (long c = 0; c < static_cast<long>(seqan::length(record.cigar)); ++c)
  {
    auto const & cigar = record.cigar[c];

    if (cigar.operation == 'M')
    {
      /// Add both read and reference
      // Get reference sequence overlapping this cigar
      reference_seq += ref.substr(ref_abs_pos - reference_offset, cigar.count);

      // Get read sequence overlapping this cigar
      read_seq += read.substr(read_pos, cigar.count);

      // Matches/mismatches advance both the read and the reference position
      read_pos    += cigar.count;
      ref_abs_pos += cigar.count;
    }
    else if (cigar.operation == 'I')
    {
      // Ignore if we haven't moved in the read
      if (read_pos > 0)
      {
        reference_seq.append(cigar.count, '-');
        read_seq += read.substr(read_pos, cigar.count);
      }

      // Insertions advance only the read position
      read_pos += cigar.count;
    }
    else if (cigar.operation == 'D')
    {
      // Ignore if we haven't moved in the read
      if (read_pos > 0)
      {
        reference_seq += ref.substr(ref_abs_pos - reference_offset, cigar.count);
        read_seq.append(cigar.count, '-');
      }

      // Deletions advance only the reference position
      ref_abs_pos += cigar.count;
    }
    else if (cigar.operation == 'S')
    {
      // soft-clips advance only the read position
      read_pos += cigar.count;
      is_clipped = true;

      if (c == 0)
        begin_clipping_size = cigar.count;
    }
    // else hard-clips ('H') advance neither the read nor the reference position
  }

  if (reference_seq == read_seq)
    return new_var_candidates;

  long ref_to_seq_offset = 0;

  // Reset to original ref_abs_pos
  ref_abs_pos = absolute_pos.get_absolute_position(region.chr, record.beginPos + 1);

  Variant new_var =
    make_variant_of_gapped_strings(reference_seq, read_seq, ref_abs_pos, ref_to_seq_offset);

  if (new_var.abs_pos == 0)
    return new_var_candidates;

  std::vector<Variant> new_vars =
    extract_sequences_from_aligned_variant(std::move(new_var), SPLIT_VAR_THRESHOLD);

  // Too many candidates is a smell of a problem
  if (new_vars.size() >= 5)
    return new_var_candidates;

  new_var_candidates.resize(new_vars.size());

  for (unsigned i = 0; i < new_vars.size(); ++i)
  {
    assert(i < new_var_candidates.size());
    auto & new_var = new_vars[i];
    auto & new_var_candidate = new_var_candidates[i];
    assert(new_var.seqs.size() >= 2);
    new_var.normalize();

    //// Check if high or low quality
    long const r = new_var.abs_pos - ref_to_seq_offset;
    long const r_end = r + new_var.seqs[1].size();
    ref_to_seq_offset += new_var.seqs[0].size() - new_var.seqs[1].size();

    //// In case no qual is available
    if (r_end < static_cast<long>(seqan::length(record.qual)))
    {
      int const MAX_QUAL = *std::max_element(seqan::begin(record.qual) + r,
                                             seqan::begin(record.qual) + r_end
        ) - 33;

      new_var_candidate.is_low_qual = MAX_QUAL < 25;
    }

    new_var_candidate.abs_pos = new_var.abs_pos;
    new_var_candidate.seqs = std::move(new_var.seqs);
    new_var_candidate.is_low_qual = false;
    new_var_candidate.is_in_proper_pair = seqan::hasFlagAllProper(record);
    new_var_candidate.is_mapq0 = record.mapQ == 0;
    new_var_candidate.is_unaligned = record.beginPos == -1;
    new_var_candidate.is_clipped = is_clipped;
    new_var_candidate.is_first_in_pair = seqan::hasFlagFirst(record);
    new_var_candidate.is_seq_reversed = seqan::hasFlagRC(record);
    new_var_candidate.original_pos = static_cast<uint32_t>(record.beginPos + 1 - begin_clipping_size);
  }

  return new_var_candidates;
}


void
discover_directly_from_bam(std::string const & graph_path,
                           std::vector<std::string> const & sams,
                           std::vector<std::string> const & regions,
                           std::string const & output_dir
  )
{
  load_graph(graph_path);
  assert(regions.size() > 0);
  assert(regions.size() == 1); // Only support for one region right now

  GenomicRegion region(regions[0]);
  // auto const begin_pos = region.begin + 1; // Change to 1-based
  // auto const end_pos = region.end + 1;
  std::size_t const REGION_SIZE = region.end - region.begin;
  graph.generate_reference_genome();
  std::string ref_str(graph.reference.begin(), graph.reference.end());

  // Extract sample names from SAM
  std::unordered_map<std::string, std::string> rg2sample; // Note: Not used yet
  std::vector<std::string> samples;

  // Gather all the sample names
  read_samples(rg2sample, samples, sams);
  assert(samples.size() > 0);
  std::string const & pn = samples[0];

  global_varmap.set_samples(samples);
  global_reference_depth.set_pn_count(samples.size());

  for (long s = 0; s < static_cast<long>(sams.size()); ++s)
  {
    auto const & sam = sams[s];
    seqan::HtsFile hts(sam.c_str(), "r");
    seqan::BamAlignmentRecord record;
    gyper::ReferenceDepth ref_depth;
    ref_depth.depth.resize(REGION_SIZE);

    while (seqan::readRecord(record, hts))
    {
      // Skip supplementary, secondary and QC fail, duplicated and unmapped reads
      if (seqan::hasFlagSupplementary(record) ||
          seqan::hasFlagSecondary(record) ||
          seqan::hasFlagQCNoPass(record) ||
          seqan::hasFlagDuplicate(record) ||
          seqan::hasFlagUnmapped(record)
          )
      {
        continue;
      }

      // Skip reads that are clipped on both ends
      if (length(record.cigar) == 0 ||
        (record.cigar[0].operation == 'S' && record.cigar[length(record.cigar)-1].operation == 'S'))
      {
        continue;
      }

      assert(record.beginPos >= 0);

      // 0-based positions
      int64_t begin_pos = absolute_pos.get_absolute_position(region.chr, record.beginPos + 1);
      int64_t end_pos = begin_pos + seqan::getAlignmentLengthInRef(record);

      // Check if read is within region
      if (begin_pos < region.get_absolute_begin_position() ||
          end_pos > region.get_absolute_end_position()
          )
      {
        continue;
      }

      assert(begin_pos >= 0);
      assert(end_pos >= 0);

      // Update reference depth (very arbitrarily)
      if (end_pos - begin_pos < 50)
        ref_depth.add_depth(begin_pos, end_pos);
      else
        ref_depth.add_depth(begin_pos + 4, end_pos - 4);

      // Add variant candidates
      std::vector<VariantCandidate> var_candidates =
        find_variants_in_cigar(record, region, ref_str);

      global_varmap.add_variants(std::move(var_candidates), s);
    }

    global_reference_depth.add_reference_depths_from(ref_depth, s);
  }

  // Write variant map
  {
    std::ostringstream variant_map_path;
    variant_map_path << output_dir << "/" << pn << "_variant_map";

    BOOST_LOG_TRIVIAL(info) << "[graphtyper::caller] Writing variant map to '"
                            << variant_map_path.str();

    global_varmap.create_varmap_for_all();
    save_variant_map(variant_map_path.str(), global_varmap);

    // Uncomment for debbuging purposes
    //global_varmap.filter_varmap_for_all();
    //variant_map_path << ".vcf.gz";
    //global_varmap.write_vcf(variant_map_path.str());
  }
}


} // namespace gyper<|MERGE_RESOLUTION|>--- conflicted
+++ resolved
@@ -1,7 +1,4 @@
-<<<<<<< HEAD
-=======
 #include <algorithm>
->>>>>>> 50d2a579
 #include <cassert> // assert
 #include <list> // std::list
 #include <memory> // std::shared_ptr
@@ -237,11 +234,7 @@
     std::vector<std::shared_ptr<std::size_t> > pn_indexes;
 
     {
-<<<<<<< HEAD
-      stations::Station caller_station(Options::instance()->threads, 3 /*queue size*/);
-=======
       paw::Station caller_station(Options::instance()->threads, 3 /*queue size*/);
->>>>>>> 50d2a579
       caller_station.options.verbosity = 2; // Print messages
 
       for (std::size_t i = 0; i < hts_paths.size(); ++i)
